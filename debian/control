--- conflicted
+++ resolved
@@ -1,17 +1,10 @@
 Source: twisted
 Section: python
 Priority: optional
-<<<<<<< HEAD
 Maintainer: Pexip AS <packaging@pexip.com>
 XSBC-Pexip-Original-Maintainer: Debian Python Modules Team <python-modules-team@lists.alioth.debian.org>
-XSBC-Pexip-Original-Uploaders: Matthias Klose <doko@debian.org>,
-           Free Ekanayaka <freee@debian.org>
-Build-Depends: debhelper (>=7.0.50~),
-=======
-Maintainer: Debian Python Modules Team <python-modules-team@lists.alioth.debian.org>
-Uploaders: Matthias Klose <doko@debian.org>
+XSBC-Pexip-Original-Uploaders: Matthias Klose <doko@debian.org>
 Build-Depends: debhelper (>= 9),
->>>>>>> 7658e29b
                dh-python,
                patch,
                python-all-dev,
@@ -33,18 +26,11 @@
                python3-hyperlink,
                python3-doc
 Build-Depends-Indep: python3-sphinx
-<<<<<<< HEAD
-Standards-Version: 3.9.8
-Homepage: https://github.com/waylan/Python-Markdown
-Vcs-Browser: https://anonscm.debian.org/cgit/python-modules/packages/twisted.git
-Vcs-Git: https://anonscm.debian.org/git/python-modules/packages/twisted.git
-XS-Pexip-Upstream: http://ftp.debian.org/debian/ buster
-=======
 Standards-Version: 4.1.5
 Homepage: https://twistedmatrix.com/
 Vcs-Browser: https://salsa.debian.org/python-team/modules/twisted
 Vcs-Git: https://salsa.debian.org/python-team/modules/twisted.git
->>>>>>> 7658e29b
+XS-Pexip-Upstream: http://ftp.debian.org/debian/ buster
 
 Package: python3-twisted
 Architecture: all
