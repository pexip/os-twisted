--- conflicted
+++ resolved
@@ -1,16 +1,10 @@
 Source: twisted
 Section: python
 Priority: optional
-<<<<<<< HEAD
 Maintainer: Pexip AS <packaging@pexip.com>
-XSBC-Pexip-Original-Maintainer: Debian Python Modules Team <python-modules-team@lists.alioth.debian.org>
+XSBC-Pexip-Original-Maintainer: Debian Python Team <team+python@tracker.debian.org>
 XSBC-Pexip-Original-Uploaders: Matthias Klose <doko@debian.org>
-Build-Depends: debhelper (>= 9),
-=======
-Maintainer: Debian Python Team <team+python@tracker.debian.org>
-Uploaders: Matthias Klose <doko@debian.org>
 Build-Depends: debhelper-compat (= 13),
->>>>>>> 3214e706
                dh-python,
                patch,
                python2-doc,
@@ -27,14 +21,9 @@
 Build-Depends-Indep: python3-sphinx <!nodoc>
 Standards-Version: 4.5.0
 Homepage: https://twistedmatrix.com/
-<<<<<<< HEAD
-Vcs-Browser: https://salsa.debian.org/python-team/modules/twisted
-Vcs-Git: https://salsa.debian.org/python-team/modules/twisted.git
-XS-Pexip-Upstream: http://ftp.debian.org/debian/ bullseye
-=======
 Vcs-Browser: https://salsa.debian.org/python-team/packages/twisted
 Vcs-Git: https://salsa.debian.org/python-team/packages/twisted.git
->>>>>>> 3214e706
+XS-Pexip-Upstream: http://ftp.debian.org/debian/ bullseye
 
 Package: python3-twisted
 Architecture: all
