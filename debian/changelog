--- conflicted
+++ resolved
@@ -1,56 +1,4 @@
-<<<<<<< HEAD
-twisted (20.3.0-7+deb11u1pexip8) pexip; urgency=medium
-
-  * Fix TLS EOF detection to handle other errors
-
- -- John-Mark Bell <jmb@pexip.com>  Tue, 14 Mar 2023 13:21:15 +0000
-
-twisted (20.3.0-7+deb11u1pexip7) pexip; urgency=medium
-
-  * Fix autonegotiate patch for modern pyOpenSSL
-
- -- John-Mark Bell <jmb@pexip.com>  Tue, 31 Jan 2023 13:12:03 +0000
-
-twisted (20.3.0-7+deb11u1pexip6) pexip; urgency=medium
-
-  * Merge openssl3 changes to bullseye
-
- -- Steve McIntyre <steve.mcintyre@pexip.com>  Fri, 27 Jan 2023 15:03:54 +0000
-
-twisted (20.3.0-7+deb11u1pexip5) pexip-bullseye-openssl3; urgency=medium
-
-  * Add upstream patch to use int.from_bytes
-
- -- John-Mark Bell <jmb@pexip.com>  Mon, 12 Dec 2022 13:13:24 +0000
-
-twisted (20.3.0-7+deb11u1pexip4) pexip-bullseye-openssl3; urgency=medium
-
-  * Support for modern pyOpenSSL
-
- -- John-Mark Bell <jmb@pexip.com>  Wed, 07 Dec 2022 17:56:43 +0000
-
-twisted (20.3.0-7+deb11u1pexip3) pexip; urgency=medium
-
-  * Add asyncio reactor patches
-
- -- Huw Jones <huw@pexip.com>  Wed, 12 Oct 2022 14:24:49 +0100
-
-twisted (20.3.0-7+deb11u1pexip2) pexip-bullseye; urgency=medium
-
-  * Bullseye rebuild for ARM64 inclusion
-
- -- Mark Hymers <mark.hymers@pexip.com>  Mon, 05 Sep 2022 10:36:09 +0100
-
-twisted (20.3.0-7+deb11u1pexip1) pexip-bullseye; urgency=medium
-
-  * New upstream version.
-
- -- Mark Hymers <mark.hymers@pexip.com>  Wed, 27 Jul 2022 16:25:43 +0100
-
-twisted (20.3.0-7+deb11u1) bullseye; urgency=medium
-=======
 twisted (22.4.0-4) unstable; urgency=medium
->>>>>>> d17f6147
 
   * Team upload.
   * Add upstream patch for Python 3.11 (Closes: #1029579)
@@ -204,6 +152,54 @@
 
  -- Andrej Shadura <andrewsh@debian.org>  Thu, 10 Feb 2022 14:48:43 +0100
 
+twisted (20.3.0-7+deb11u1pexip8) pexip; urgency=medium
+
+  * Fix TLS EOF detection to handle other errors
+
+ -- John-Mark Bell <jmb@pexip.com>  Tue, 14 Mar 2023 13:21:15 +0000
+
+twisted (20.3.0-7+deb11u1pexip7) pexip; urgency=medium
+
+  * Fix autonegotiate patch for modern pyOpenSSL
+
+ -- John-Mark Bell <jmb@pexip.com>  Tue, 31 Jan 2023 13:12:03 +0000
+
+twisted (20.3.0-7+deb11u1pexip6) pexip; urgency=medium
+
+  * Merge openssl3 changes to bullseye
+
+ -- Steve McIntyre <steve.mcintyre@pexip.com>  Fri, 27 Jan 2023 15:03:54 +0000
+
+twisted (20.3.0-7+deb11u1pexip5) pexip-bullseye-openssl3; urgency=medium
+
+  * Add upstream patch to use int.from_bytes
+
+ -- John-Mark Bell <jmb@pexip.com>  Mon, 12 Dec 2022 13:13:24 +0000
+
+twisted (20.3.0-7+deb11u1pexip4) pexip-bullseye-openssl3; urgency=medium
+
+  * Support for modern pyOpenSSL
+
+ -- John-Mark Bell <jmb@pexip.com>  Wed, 07 Dec 2022 17:56:43 +0000
+
+twisted (20.3.0-7+deb11u1pexip3) pexip; urgency=medium
+
+  * Add asyncio reactor patches
+
+ -- Huw Jones <huw@pexip.com>  Wed, 12 Oct 2022 14:24:49 +0100
+
+twisted (20.3.0-7+deb11u1pexip2) pexip-bullseye; urgency=medium
+
+  * Bullseye rebuild for ARM64 inclusion
+
+ -- Mark Hymers <mark.hymers@pexip.com>  Mon, 05 Sep 2022 10:36:09 +0100
+
+twisted (20.3.0-7+deb11u1pexip1) pexip-bullseye; urgency=medium
+
+  * New upstream version.
+
+ -- Mark Hymers <mark.hymers@pexip.com>  Wed, 27 Jul 2022 16:25:43 +0100
+
 twisted (20.3.0-7pexip12) pexip-bullseye; urgency=medium
 
   * Main bullseye build
