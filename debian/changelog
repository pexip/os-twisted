<<<<<<< HEAD
twisted (20.3.0-3pexip6) pexip; urgency=medium

  * Force Python 2 to always use new style classes

 -- Huw Jones <huw@pexip.com>  Wed, 24 Feb 2021 20:04:27 +0000

twisted (20.3.0-3pexip5) pexip; urgency=medium

  * Fix `super()` usage in previous version

 -- Huw Jones <huw@pexip.com>  Wed, 24 Feb 2021 18:44:05 +0000

twisted (20.3.0-3pexip4) pexip; urgency=medium

  * Add appropriate `super()` usage to fix pylint

 -- Huw Jones <huw@pexip.com>  Wed, 24 Feb 2021 17:19:25 +0000

twisted (20.3.0-3pexip3) pexip; urgency=medium

  * Set python-service-identity minimum version for python-twisted-core

 -- Huw Jones <huw@pexip.com>  Wed, 13 Jan 2021 17:46:15 +0000

twisted (20.3.0-3pexip2) pexip; urgency=medium

  * Add python-bcrypt rundep to python-twisted-core

 -- Huw Jones <huw@pexip.com>  Wed, 13 Jan 2021 16:40:15 +0000

twisted (20.3.0-3pexip1) pexip; urgency=medium

  * Migrate to Bullseye
  * Revert debhelper from 13 to 12 to build on buster.
  * Revert: Drop python2 support; Closes: #938731
  * Bump python-attr minimum supported version

 -- Huw Jones <huw@pexip.com>  Tue, 12 Jan 2021 11:24:15 +0000

twisted (20.3.0-3) pexip; urgency=medium
=======
twisted (20.3.0-4) unstable; urgency=medium

  * Team upload.
  * Fix several autopkgtest failures. (Closes: #979838)
    - d/p/0014-Rename-ckeygen-to-ckeygen3.patch: Rename ckeygen to
      ckeygen3.
    - d/p/0015-Add-digestmod-parameter-to-HMAC.__init__-invocations.patch:
      Add digestmod parameter to HMAC.__init__() invocations.
    - d/p/0016-Make-the-twisted-tests-work-when-pyOpenSSL-deletes-N.patch:
      Make the twisted tests work when pyOpenSSL deletes NPN.
    - d/p/0017-Replace-base64.-string-functions-to-fix-py3.9-suppor.patch:
      Replace base64.*string() functions to fix py3.9 support.
    - d/p/0018-Rename-imap4-utf-7-to-imap_utf_7.patch:
      Rename imap4-utf-7 to imap_utf_7.
    - d/p/0019-Merge-9652-wiml-mktime-Allow-mktime-to-raise-EOVERFL.patch:
      Allow mktime() to raise EOVERFLOW if isdst=1 and there's no DST.
    - d/p/0020-increase-size-of-FFDH-keys-for-conch-testing.patch:
      Increase size of FFDH keys for conch testing.
    - d/p/0021-Merge-9801-rodrigc-cgi-Change-import-of-cgi.parse_qs.patch:
      Change import of cgi.parse_qs to urllib.parse.parse_qs.
    - d/p/0022-fixed-corrupted-iqmp-value-in-test-RSA-key.patch:
      Fix corrupted iqmp value in test RSA key.

 -- Sergio Durigan Junior <sergiodj@debian.org>  Sat, 13 Feb 2021 02:12:02 -0500

twisted (20.3.0-3) unstable; urgency=medium
>>>>>>> d0bad6f1

  * Update python3-twisted dependencies to match upstream tls and conch
    extras: in particular, the missing dependency on python3-bcrypt broke
    openssh's autopkgtests.

 -- Colin Watson <cjwatson@debian.org>  Mon, 19 Oct 2020 23:13:43 +0100

twisted (20.3.0-2) unstable; urgency=medium

  * Upload to unstable

  [ Ondřej Nový ]
  * d/control: Update Maintainer field with new Debian Python Team
    contact address.
  * d/control: Update Vcs-* fields with new Debian Python Team Salsa
    layout.

  [ Andrej Shadura ]
  * Bump debhelper from old 12 to 13.
  * Update standards version to 4.5.0, no changes needed.

 -- Andrej Shadura <andrewsh@debian.org>  Wed, 14 Oct 2020 15:19:41 +0200

twisted (20.3.0-1) experimental; urgency=medium

  * New upstream release 20.3.0.
  * Drop patches applies upstream.

 -- Andrej Shadura <andrewsh@debian.org>  Mon, 23 Mar 2020 21:08:16 +0100

twisted (19.10.0~rc1-1) experimental; urgency=medium

  * New upstream 19.10.0 release candidate 1.

 -- Matthias Klose <doko@debian.org>  Sun, 27 Oct 2019 21:07:04 +0100

twisted (18.9.0-11) unstable; urgency=medium

  * Drop python2 support; Closes: #938731

 -- Sandro Tosi <morph@debian.org>  Wed, 01 Apr 2020 20:34:17 -0400

twisted (18.9.0-10) unstable; urgency=medium

  * The package currently doesn’t build apidocs, make this non-fatal.
    When apidocs aren’t available, skip fixing up the URLs so that the
    online version can be used.

 -- Andrej Shadura <andrewsh@debian.org>  Fri, 27 Mar 2020 10:59:44 +0100

twisted (18.9.0-9) unstable; urgency=medium

  * Wrap long lines in changelog entries: 18.9.0-2.
  * Bump debhelper from old 9 to 12.
  * Convert debian/copyright to the machine-readable format.
    Also provide fill.copyright.blanks.yml for scan-copyrights to
    make it easier to update it in future.
  * Fix day-of-week for changelog entries 1.1.2-1, 1.1.0-1, 1.0.7-1.
  * Set upstream metadata fields: Repository, Repository-Browse.
  * Improve building without documentation:
    - DEB_BUILD_OPTIONS has to have nodoc, not nodocs to skip docs.
    - Not only don’t install them, but don’t build them either.
    - Support nodoc build profile.

 -- Andrej Shadura <andrewsh@debian.org>  Thu, 26 Mar 2020 17:31:42 +0100

twisted (18.9.0-8) unstable; urgency=high

  * A no-change upload to set urgency to high since the upload
    fixes security issues.

 -- Andrej Shadura <andrewsh@debian.org>  Mon, 23 Mar 2020 21:14:09 +0100

twisted (18.9.0-7) unstable; urgency=medium

  [ Marc Deslauriers ]
  * SECURITY UPDATE: incorrect URI and HTTP method validation
    - debian/patches/CVE-2019-12387.patch: prevent CRLF injections in
      src/twisted/web/_newclient.py, src/twisted/web/client.py,
      src/twisted/web/test/injectionhelpers.py,
      src/twisted/web/test/test_agent.py,
      src/twisted/web/test/test_webclient.py.
    - CVE-2019-12387
    - Closes: #930389
  * SECURITY UPDATE: incorrect cert validation in XMPP support
    - debian/patches/CVE-2019-12855-*.patch: upstream patches to implement
      certificate checking.
    - CVE-2019-12855
    - Closes: #930626
  * SECURITY UPDATE: HTTP/2 denial of service issues
    - debian/patches/CVE-2019-951x.patch: buffer outbound control frames
      and timeout invalid clients in src/twisted/web/_http2.py,
      src/twisted/web/error.py, src/twisted/web/http.py,
      src/twisted/web/test/test_http.py,
      src/twisted/web/test/test_http2.py.
    - CVE-2019-9511
    - CVE-2019-9514
    - CVE-2019-9515
  * SECURITY UPDATE: request smuggling attacks
    - debian/patches/CVE-2020-1010x-pre1.patch: refactor to reduce
      duplication in src/twisted/web/test/test_http.py.
    - debian/patches/CVE-2020-1010x.patch: fix several request smuggling
      attacks in src/twisted/web/http.py,
      src/twisted/web/test/test_http.py.
    - CVE-2020-10108
    - CVE-2020-10109
    - Closes: #953950

  [ Emmanuel Arias ]
  * Add patch to fix SyntaxWarning (Closes: #948560).

  [ Moritz Muehlenhoff  ]
  * Remove Suggests on python-gtk2/python-glade2, which is being removed.

 -- Andrej Shadura <andrewsh@debian.org>  Mon, 23 Mar 2020 20:49:21 +0100

twisted (18.9.0-6) unstable; urgency=medium

  * Use python2 in the Python2 autopkg test.
  * python-twisted-*-dbg: Depend on python2-dbg instead of python-dbg.

 -- Matthias Klose <doko@ubuntu.com>  Thu, 09 Jan 2020 21:25:22 +0100

twisted (18.9.0-5) unstable; urgency=medium

  [ Ondřej Nový ]
  * Use debhelper-compat instead of debian/compat
  * Add python{,3}-hamcrest to B-D (Closes: #943582).
  * Add python{,3}-hamcrest to B-D and D (Closes: #943582).

 -- Balint Reczey <rbalint@ubuntu.com>  Thu, 07 Nov 2019 17:05:21 +0100

twisted (18.9.0-4) unstable; urgency=medium

  [ Matthias Klose ]
  * Fix installation of python3.8 extensions.
  * Bump standards version.
  * Build-depend on python2-doc instead of python-doc.
  * Use python2 as shebang for the Python2 packages.

  [ Julian Andres Klode ]
  * Add missing Depends for python{,3}-idna to python{,3}-twisted-core, as
    they are needed for TLS support. Closes: #935965.

 -- Matthias Klose <doko@debian.org>  Sat, 19 Oct 2019 13:24:26 +0200

twisted (18.9.0-3pexip3) pexip; urgency=medium

  * Change iterkeys() to keys() to prevent python 3 crashes

 -- Huw Jones <huw@pexip.com>  Fri, 8 Jan 2021 15:40:00 +0000

twisted (18.9.0-3pexip2) pexip; urgency=medium

  * Rebuild in buster environment

 -- Steve McIntyre <steve.mcintyre@pexip.com>  Thu, 16 Jul 2020 07:12:45 +0000

twisted (18.9.0-3pexip1) pexip; urgency=medium

  * Migrate to Buster

 -- Vincent Sanders <vince@pexip.com>  Sun, 01 Mar 2020 21:37:10 +0000

twisted (18.9.0-3) unstable; urgency=medium

  * Don't fix package substvars in binary-arch:, they did not depend on hamcrest

 -- Balint Reczey <rbalint@ubuntu.com>  Fri, 07 Dec 2018 11:23:30 +0100

twisted (18.9.0-2) unstable; urgency=medium

  * Don't generate dependency on python{,3}-hamcrest, it is just a test
    dependency
  * Demote Python serial and pam modules from Recommends: to Suggests:
    (Closes: #599665)

 -- Balint Reczey <rbalint@ubuntu.com>  Thu, 06 Dec 2018 14:52:10 +0100

twisted (18.9.0-1) unstable; urgency=medium

  * New upstream version 18.9.0
  * Rebase patches
  * Update patches against tests

 -- Balint Reczey <rbalint@ubuntu.com>  Wed, 05 Dec 2018 17:18:59 +0100

twisted (18.7.0-3) unstable; urgency=medium

  * Team upload.

  [ nyov ]
  * Update requirement for attr version.  Closes: #910056

  [ Mattia Rizzolo ]
  * Annotate python-dbg dependency with :any (from the m-a hinter).

 -- Mattia Rizzolo <mattia@debian.org>  Tue, 02 Oct 2018 16:40:06 +0200

twisted (18.7.0-2) unstable; urgency=medium

  * python{,3}-hamcrest is only a test dependency, not a runtime dependency.

 -- Matthias Klose <doko@debian.org>  Tue, 14 Aug 2018 21:15:10 +0200

twisted (18.7.0-1) unstable; urgency=medium

  * New upstream version.
  * Remove patches applied upstream.
  * Stop applying the fix for #772629, upstream ticket #7730.

 -- Matthias Klose <doko@debian.org>  Tue, 14 Aug 2018 14:46:11 +0200

twisted (18.4.0-3) unstable; urgency=medium

  * Team upload.
  * Declare Breaks against h2 before 3.0.0

 -- Andrej Shadura <andrewsh@debian.org>  Mon, 13 Aug 2018 15:44:16 +0200

twisted (18.4.0-2) unstable; urgency=medium

   * Fixup async issues and compatibility with Python 3.7 (Gianfranco
     Costamagna). Closes: #902766.
   * Drop the first chunk of the 0011-fix-broken-sslverify-tests patch,
     works on Debian only.

 -- Matthias Klose <doko@debian.org>  Tue, 03 Jul 2018 05:50:32 +0200

twisted (18.4.0-1) unstable; urgency=medium

  * New upstream version 18.4.0
  * Add .travis.yml for CI on Travis (will need to be moved to Salsa)
  * Remove myself from Uploaders

 -- Free Ekanayaka <freee@debian.org>  Sun, 06 May 2018 09:19:29 +0000

twisted (17.9.0-2) unstable; urgency=medium

  * Team upload.

  [ Ondřej Nový ]
  * d/control: Set Vcs-* to salsa.debian.org
  * d/control: Deprecating priority extra as per policy 4.0.1
    (closes: #687218)
  * d/watch: Use https protocol
  * d/changelog: Remove trailing whitespaces
  * d/control: Remove trailing whitespaces

  [ Colin Watson ]
  * Fix conch MSG_DEBUG parsing on Python 2 (closes: #895374).
  * Fix incorrect Homepage field (closes: #866642).

 -- Colin Watson <cjwatson@debian.org>  Fri, 20 Apr 2018 23:55:26 +0100

twisted (17.9.0-1) unstable; urgency=medium

  * New upstream release 17.9.0.
  * Explicitly depend on python-automat/python3-automat (>= 0.6.0).

 -- Matthias Klose <doko@debian.org>  Tue, 26 Sep 2017 23:25:12 +0200

twisted (17.9.0~rc1-1) unstable; urgency=medium

  * New upstream release candidate 17.9.0.
  * Bump debhelper and standards version.

 -- Matthias Klose <doko@debian.org>  Tue, 19 Sep 2017 16:42:41 +0200

twisted (17.5.0-2) unstable; urgency=medium

  * Make autopkgtest depend on setuptools

 -- Free Ekanayaka <freee@debian.org>  Mon, 04 Sep 2017 08:41:29 +0000

twisted (17.5.0-1) unstable; urgency=medium

  * New upstream version 17.5.0
  * Drop unused patches
  * Refresh 0002-combinedlog.patch
  * Add new build-dependency on Python hyperlink
  * Drop deprecated portmap.so (see upstream's #8464)
  * Bump build dependency on Python automat (>= 0.6.0)
  * Add patches for failing tests

 -- Free Ekanayaka <freee@debian.org>  Sun, 27 Aug 2017 09:24:58 +0000

twisted (17.1.0-1) experimental; urgency=medium

  * New upstream version 17.1.0

 -- Free Ekanayaka <freee@debian.org>  Fri, 17 Feb 2017 10:31:45 +0000

twisted (16.6.0-2pexip1) pexip; urgency=low

  * New upstream release.

 -- John-Mark Bell <jmb@pexip.com>  Wed, 01 May 2019 13:36:55 +0100

twisted (16.6.0-2) unstable; urgency=medium

  * Make /usr/share/doc/python-twisted-runner-dbg a
    symlink to the non-dbg docs (Closes: #847233).

 -- Free Ekanayaka <freee@debian.org>  Sat, 10 Dec 2016 08:16:41 +0000

twisted (16.6.0-1) unstable; urgency=medium

  * New upstream version 16.6.0
  * Use 'python -m twisted.trial' instead of 'trial' to invoke tests
  * Add sort-option-keys patch to fix failing test
  * Fix test writing to stderr

 -- Free Ekanayaka <freee@debian.org>  Sat, 26 Nov 2016 06:24:48 +0000

twisted (16.5.0-1) unstable; urgency=medium

  * New upstream version 16.5.0
  * Fix multi-arch-related warning
  * Fix paths in patches, since code is now under src/
  * Move python-twisted-runner-dbg to Architecture: all, since
    it's only a transitional empty package
  * Build-Depend on python(3)-constantly and python(3)-incremental
  * Fix test breakages due to the OpenSSL 1.1.0 transition

 -- Free Ekanayaka <freee@debian.org>  Thu, 10 Nov 2016 09:07:27 +0000

twisted (16.4.1-3) unstable; urgency=medium

  * Bump debhelper compat to 9
  * Fix Closes syntax in changelog
  * Mark python-twisted-core as Multi-Arch: foreign

 -- Free Ekanayaka <freee@debian.org>  Thu, 27 Oct 2016 17:17:43 +0000

twisted (16.4.1-2) unstable; urgency=medium

  * Add Vcs-Git and Vcs-Browser stanzas pointing to Alioth.
  * Don't remove Twisted.egg-info in the clean target, as it's part of
    the upstream source.
  * Point watch file to pypi.debian.ne.
  * Add lintian overrides for privacy-breach-google-adsense
  * Strip raiser shared library in python3-twisted-bin
  * Drop legacy XS-Python-Version control field
  * Use local copies of object.inv for building sphinx docs. Closes: #836169.
  * Fix insecure PYTHONPATH example. Closes: #605190, #605192.
  * Set Debian Python Modules Team as Maintaner, move Matthias and myself
    to Uploaders.

 -- Free Ekanayaka <freee@debian.org>  Fri, 21 Oct 2016 09:47:56 +0000

twisted (16.4.1-1) unstable; urgency=medium

  * New upstream (bug fix) release.

 -- Matthias Klose <doko@debian.org>  Wed, 28 Sep 2016 02:13:13 +0200

twisted (16.4.0-2) unstable; urgency=medium

  * Fix build on x86 targets.
  * Build architecture dependent packages for Python3.

 -- Matthias Klose <doko@debian.org>  Wed, 31 Aug 2016 09:38:30 +0200

twisted (16.4.0-1) unstable; urgency=medium

  * New upstream release.
  * Drop fix-man-error.diff patch, since the issue has been fixed upstream.
  * Replace setup3.py with setup.py in debian/rules (there's a single file
    now)

 -- Free Ekanayaka <freee@debian.org>  Tue, 30 Aug 2016 09:53:49 +0000

twisted (16.3.0-1) unstable; urgency=medium

  * New upstream release.
  * Drop tap2deb.diff patch, since the script has been removed by
    upstream (see #8326).

 -- Free Ekanayaka <freee@debian.org>  Sat, 30 Jul 2016 17:24:58 +0000

twisted (16.2.0-1) unstable; urgency=medium

  * New upstream release.

 -- Free Ekanayaka <freee@debian.org>  Sat, 21 May 2016 08:18:31 +0000

twisted (16.1.1-1) unstable; urgency=medium

  * New upstream release.
  * python3-twisted: Clean plugin cache on removal. Closes: #810692.

 -- Matthias Klose <doko@debian.org>  Sat, 16 Apr 2016 15:45:15 +0200

twisted (16.0.0-1) unstable; urgency=medium

  * New upstream release.

 -- Matthias Klose <doko@debian.org>  Fri, 18 Mar 2016 16:55:22 +0100

twisted (16.0.0~pre3-1) experimental; urgency=medium

  * New upstream beta release.

 -- Matthias Klose <doko@debian.org>  Thu, 10 Mar 2016 15:58:44 +0100

twisted (16.0.0~pre1-3) experimental; urgency=medium

  * Add twisted.conch.ssh._cryptography_backports for Python3 installations.
    Issue #8220. LP: #1549731.
  * Add twisted.conch._version for Python3 installations. LP: #1549389.

 -- Matthias Klose <doko@debian.org>  Thu, 25 Feb 2016 17:40:37 +0100

twisted (16.0.0~pre1-2) experimental; urgency=medium

  * Fix issue #8216, add twisted.cred.strcred for Python3 installations.
    LP: #1548972.

 -- Matthias Klose <doko@debian.org>  Wed, 24 Feb 2016 12:15:53 +0100

twisted (16.0.0~pre1-1) experimental; urgency=medium

  * New upstream beta release.

 -- Matthias Klose <doko@debian.org>  Tue, 16 Feb 2016 12:08:18 +0100

twisted (15.5.0-4) unstable; urgency=medium

  * Add Breaks, for all python-twisted-* Replaces.

 -- Matthias Klose <doko@debian.org>  Mon, 14 Dec 2015 14:08:37 +0100

twisted (15.5.0-3) unstable; urgency=medium

  * Build a python3-twisted package. Closes: #763149.
  * Move all python-twisted-* manual packages into python-twisted-core.
    Update Breaks/Replaces. Closes: #806167.

 -- Matthias Klose <doko@debian.org>  Tue, 01 Dec 2015 11:33:20 +0100

twisted (15.5.0-2) unstable; urgency=medium

  * Fix python-twisted-conch version number in Replaces.

 -- Matthias Klose <doko@debian.org>  Tue, 01 Dec 2015 11:26:47 +0100

twisted (15.5.0-1) unstable; urgency=medium

  * New upstream release. Closes: #806643.
  * Add replaces for upgrades from versions 15.2.x and below.
    Closes: #806167.
  * Add breaks to torbrowser-launcher, python-scrapy and txsocksx.
    Closes: #794367.
  * Merge from Ubuntu:
    - web/client: allow IPv6 addresses. LP: #1505748.

 -- Matthias Klose <doko@debian.org>  Mon, 30 Nov 2015 12:58:43 +0100

twisted (15.4.0-1) unstable; urgency=medium

  * New upstream release.
  * Support for sub-projects has been droped, so Debian is going
    to transition to a single-package model as well. For now all
    sub-packages have been kept and turned into close-to-dummy
    packages containing no code and only some documentation. This
    should reduce the risk of breaking people that do still pull
    these packages. Eventually they will be dropped.
    See https://twistedmatrix.com/trac/ticket/7964.
  * The lore package has been dropped since it's been removed upstream
    in favor of sphinx.
  * Build-Depend on python-setuptools

 -- Free Ekanayaka <freee@debian.org>  Fri, 09 Oct 2015 11:00:16 +0200

twisted (15.2.1-1) unstable; urgency=medium

  * New upstream release.

 -- Matthias Klose <doko@debian.org>  Sat, 25 Jul 2015 18:57:17 +0200

twisted (15.0.0-1) experimental; urgency=medium

  * New upstream release.

 -- Free Ekanayaka <freee@debian.org>  Mon, 09 Mar 2015 09:53:34 +0100

twisted (14.0.2-3) unstable; urgency=medium

  * Add debian/combinedlog.patch to fix upstream's bug #7730 and
    restore the old combined log format. Closes: #772629.

 -- Free Ekanayaka <freee@debian.org>  Tue, 09 Dec 2014 11:58:50 +0100

twisted (14.0.2-2) unstable; urgency=medium

  * Re-add lost 14.0.2-2 upload. Closes: #763581.

 -- Matthias Klose <doko@debian.org>  Wed, 01 Oct 2014 13:29:03 +0200

twisted (14.0.2-1) unstable; urgency=medium

  * New upstream release.
    - Fix issue #7647: BrowserLikePolicyForHTTPS would always ignore the
      specified trustRoot and use the system trust root instead, which has
      been rectified. Closes: #761983.
  * Build using wxpython3.0 (Olly Betts). Closes: #759073.

 -- Matthias Klose <doko@debian.org>  Tue, 30 Sep 2014 15:04:00 +0200

twisted (14.0.0-2pexip1) pexip; urgency=low

  * New upstream release. Debian is now upstream.
  * debian/rules: back out hackery for SVN snapshot.

 -- John-Mark Bell <jmb@pexip.com>  Wed, 20 Aug 2014 21:31:25 +0100

twisted (14.0.0-2) unstable; urgency=medium

  * python-twisted-core: Depend on python-openssl and python-service-identity.

 -- Matthias Klose <doko@debian.org>  Wed, 23 Jul 2014 15:39:02 +0200

twisted (14.0.0-1) unstable; urgency=medium

  * New upstream release.

 -- Matthias Klose <doko@debian.org>  Mon, 14 Jul 2014 13:49:08 +0200

twisted (14.0.0~20140122svn41413-0pexip1) pexip; urgency=low

  * Snapshot 14.0.0 SVN.

 -- John-Mark Bell <jmb@pexip.com>  Wed, 22 Jan 2014 19:05:32 +0000

twisted (13.2.0-1ubuntu1pexip1) pexip; urgency=low

  * Prepare Pexip packaging

 -- John-Mark Bell <jmb@pexip.com>  Wed, 22 Jan 2014 18:44:39 +0000

twisted (13.2.0-1) unstable; urgency=medium

  * New upstream release.

 -- Matthias Klose <doko@debian.org>  Tue, 07 Jan 2014 23:52:50 +0100

twisted (13.1.0-1) unstable; urgency=low

  * New upstream release
  * Migrate to single-source

 -- Free Ekanayaka <freee@debian.org>  Fri, 04 Oct 2013 14:20:11 +0200

twisted (13.0.0-1) unstable; urgency=low

  * New upstream release

 -- Free Ekanayaka <freee@debian.org>  Wed, 05 Jun 2013 20:48:54 +0200

twisted (12.3.0-1) experimental; urgency=low

  * New upstream release
  * Bump python-zope.interface dependency to 3.6
  * Bump Standards-Version to 3.9.4
  * Install _initgroups.so only on Python <= 2.6
  * Drop packaging tweaks for Python < 2.6

 -- Free Ekanayaka <freee@debian.org>  Wed, 02 Jan 2013 15:15:18 +0100

twisted (12.2.0-1) experimental; urgency=low

  * New upstream version
  * Drop the _epoll.so C extension, as Twisted now supports only
    Python >= 2.6 and there's stdlib support for epoll since 2.6
  * Add sendmsg.so C extension to python-twisted-bin

 -- Free Ekanayaka <freee@debian.org>  Tue, 11 Sep 2012 10:06:25 +0200

twisted (12.0.0-1) sid; urgency=low

  * New upstream version.
  * Add watch file
  * Bump Standards-Version

 -- Free Ekanayaka <freee@debian.org>  Tue, 17 Apr 2012 15:36:37 +0200

twisted (11.1.0-1) unstable; urgency=low

  * New upstream version.
  * Drop suggestions on python-wxgtk2.6 and python-profiler.
  * Fix lintian warnings.

 -- Matthias Klose <doko@debian.org>  Wed, 21 Dec 2011 12:29:38 +0100

twisted (11.0.0-2) unstable; urgency=low

  * python-twisted depends on version >= 11.0 of other packages.

 -- Matthias Klose <doko@debian.org>  Fri, 22 Apr 2011 12:02:59 +0200

twisted (11.0.0-1) unstable; urgency=low

  * New upstream version.

 -- Matthias Klose <doko@debian.org>  Sun, 17 Apr 2011 20:11:48 +0200

twisted (10.2.0-1) unstable; urgency=low

  * New upstream version.

 -- Matthias Klose <doko@debian.org>  Thu, 24 Feb 2011 04:47:56 +0100

twisted (10.1.0-3) unstable; urgency=low

  * Tighten build dependency to build with a fixed dh_python2. Closes: #592410.

 -- Matthias Klose <doko@debian.org>  Wed, 18 Aug 2010 11:42:19 +0200

twisted (10.1.0-2) unstable; urgency=low

  * Remove all plugin cache files before rebuilding the cache files
    for the installed python versions.
  * python-twisted: Depend on the 10.1 versions of the twisted packages.
  * Remove the plugin cache files when package is removed, not only if
    it is purged.

 -- Matthias Klose <doko@debian.org>  Sun, 25 Jul 2010 15:56:17 +0200

twisted (10.1.0-1) unstable; urgency=low

  * New upstream version.
  * Build using dh_python2 instead of dh_pycentral.

 -- Matthias Klose <doko@debian.org>  Sat, 17 Jul 2010 16:11:21 +0200

twisted (10.0.0-3) unstable; urgency=low

  * Add a trigger `twisted-plugins-cache' to rebuild the plugins cache.

 -- Matthias Klose <doko@debian.org>  Tue, 30 Mar 2010 17:55:15 +0200

twisted (10.0.0-2) unstable; urgency=low

  * Include changes from 9.0.0-2 which got skipped
  * python-twisted depends on version >= 10.0 of other packages

 -- Free Ekanayaka <freee@debian.org>  Tue, 09 Mar 2010 13:32:00 +0100

twisted (10.0.0-1) unstable; urgency=low

  * New upstream version.
  * Add myself as uploader.
  * Bump standards version to 3.8.4

 -- Free Ekanayaka <freee@debian.org>  Mon, 08 Mar 2010 12:32:45 +0100

twisted (9.0.0-2) unstable; urgency=low

  * Suppress output on stderr in postrm. Closes: #566395.
  * Don't recommend twisted-doc-api. Closes: #566913.

 -- Matthias Klose <doko@debian.org>  Wed, 03 Feb 2010 02:14:52 +0100

twisted (9.0.0-1) unstable; urgency=low

  * python-twisted: Depend on the python-twisted-* 9.0 packages.
  * python-twisted: Depend on python-zope.interface only. Closes: #557781.

 -- Matthias Klose <doko@debian.org>  Sat, 02 Jan 2010 19:38:17 +0100

twisted (9.0.0-0) unstable; urgency=low

  * New upstream version.
  * tap2deb: Use date -R instead of 822-date. Closes: #550565.

 -- Matthias Klose <doko@debian.org>  Sat, 02 Jan 2010 18:46:39 +0100

twisted (8.2.0-3) unstable; urgency=low

  * Depend on the standalone python-zope.interface{,-dbg} packages.
    Closes: #543132, #542932.
  * Remove plugins directory on purge. Closes: #527897.
  * Fix some lintian warnings.

 -- Matthias Klose <doko@debian.org>  Tue, 25 Aug 2009 20:36:00 +0200

twisted (8.2.0-2) unstable; urgency=low

  * python-twisted-core: Regenerate the plugin cache as the last action
    in the postinst. Closes: #521663. LP: #361865.
  * Avoid md5/sha1 deprecation warnings. LP: #344782.

 -- Matthias Klose <doko@debian.org>  Sat, 18 Apr 2009 13:54:12 +0200

twisted (8.2.0-1) unstable; urgency=low

  * Upload to unstable.

 -- Matthias Klose <doko@debian.org>  Sat, 21 Feb 2009 12:15:25 +0100

twisted (8.2.0-0.1) unstable; urgency=low

  * New upstream version.

 -- Esteve Fernandez <esteve@fluidinfo.com>  Sat, 31 Jan 2009 14:40:47 +0100

twisted (8.1.0-4) unstable; urgency=low

  * Move the cache update from python-twisted into python-twisted-core.
    Closes: #500942.

    Plugins should update the cache on package install (postinst) and
    removal (postrm remove) by updating the cache. See the postinst
    script of python-twisted-core how to update the cache.

  * Fix PortableGtkReactor (now able to run trial test suite with the gtk2
    reactor). Closes: #499311.
  * Don't install twisted/test/generator_failure_tests.py, syntax errors
    with python2.4. Closes: #492830.
  * Fix manhole to work with python-gtk2 (>= 2.10). Closes: #469105.
  * mktap(1) description of options fixed in an earlier version.
    Closes: #278194.
  * mktap news fixed in an earlier version. Closes: #278196.
  * Fix build failure on GNU/kFreeBSD (Petr Salinger). Closes: #490770.

 -- Matthias Klose <doko@debian.org>  Fri, 10 Oct 2008 21:22:21 +0200

twisted (8.1.0-3) unstable; urgency=low

  * Do not include twisted/plugins/dropin.cache, but generate it on
    configure, remove it on package removal. Closes: #489976.
  * twisted plugins have to update that cache on installation and removal.
    See the python-twisted-core postinst how to do so.

 -- Matthias Klose <doko@debian.org>  Fri, 11 Jul 2008 14:41:43 +0200

twisted (8.1.0-2) unstable; urgency=low

  * python-twisted-core: Include twisted/plugins/dropin.cache, Closes: #477103.
  * tap2deb.py: Fix some dependency names and names of binaries.
    Closes: #440454. LP: #120453.
  * python-twisted: Tighten dependencies.

 -- Matthias Klose <doko@debian.org>  Tue, 08 Jul 2008 16:34:14 +0200

twisted (8.1.0-1) unstable; urgency=low

  * New upstream version.
  * python-twisted: Add an egg-info file. Closes: #477384.

 -- Matthias Klose <doko@debian.org>  Wed, 28 May 2008 23:06:45 +0200

twisted (8.0.1-2) unstable; urgency=low

  * twisted/scripts/tap2deb.py: Create dependency on python-twisted.

 -- Matthias Klose <doko@ubuntu.com>  Wed, 09 Apr 2008 15:37:36 +0000

twisted (8.0.1-1) unstable; urgency=low

  * New upstream version.
  * Disable building the empty twisted-doc-api package. Closes: #313334.

 -- Matthias Klose <doko@debian.org>  Sun, 30 Mar 2008 21:02:28 +0200

twisted (2.5.0-2) unstable; urgency=low

  * python-twisted-core: Suggest python-wxgtk2.8 as an alternative.

 -- Matthias Klose <doko@debian.org>  Thu, 07 Jun 2007 07:14:49 +0200

twisted (2.5.0-1) unstable; urgency=low

  * New upstream version, compatible with python2.5.
  * Merge from Ubuntu:
    - Build a python-twisted-dbg package.
    - Bump debhelper compatibility to v5.
    - Tighten dependencies of the python-twisted package.

 -- Matthias Klose <doko@debian.org>  Sun, 20 May 2007 19:29:53 +0200

twisted (2.4.0-3) unstable; urgency=medium

  * twisted/python/versions.py: Update to work with subversion 1.4.
    Closes: #405141.
  * python-twisted-core: Don't suggest python-wxgtk2.4 anymore.
    Closes: #391994.

 -- Matthias Klose <doko@debian.org>  Mon,  8 Jan 2007 00:01:04 +0100

twisted (2.4.0-2) unstable; urgency=high

  * python-twisted-core: Depend on python-twisted-bin.

 -- Matthias Klose <doko@debian.org>  Sun,  9 Jul 2006 12:04:18 +0000

twisted (2.4.0-1) unstable; urgency=low

  * New upstream version.
  * Convert packaging to use python-central (closes: #373392).
  * python-twisted-core: Do not suggest python-glade-1.2 (closes: #368514).
  * python-twisted.menu: Add python-tk as a required package for tkmtap.

 -- Matthias Klose <doko@debian.org>  Wed, 14 Jun 2006 03:45:29 +0200

twisted (2.2.0-2) unstable; urgency=low

  * Fix classname in python/dispatch.py (closes: #359225).
  * Fix spelling errors in man pages (closes: #355227).
  * Drop conflicts on packages not tested with twisted >= 2.0 (closes: #359179).

 -- Matthias Klose <doko@debian.org>  Fri, 14 Apr 2006 23:25:37 +0000

twisted (2.2.0-1) unstable; urgency=low

  * New upstream version.

 -- Matthias Klose <doko@debian.org>  Wed, 22 Feb 2006 08:28:04 +0100

twisted (2.1.0-4) unstable; urgency=low

  * Fix typo in versioned dependencies on *-conch packages (closes: #349627).
  * Fix location of the core documentation in the doc-base file.
    Closes: #349627.

 -- Matthias Klose <doko@debian.org>  Thu,  2 Feb 2006 15:39:10 +0000

twisted (2.1.0-3) unstable; urgency=low

  * Rename python-twisted to python-twisted-core; python-twisted is now
    a transitional package, depending on python-twisted-core and all
    twisted modules, which were split out into separate packages.

 -- Matthias Klose <doko@debian.org>  Wed, 25 Jan 2006 17:56:16 +0100

twisted (2.1.0-2) unstable; urgency=low

  * debian/copyright: Include copyright for python 2.3; some 2.3 files
    are included in the upstream tarball, but not in the binary packages.

 -- Matthias Klose <doko@debian.org>  Mon, 16 Jan 2006 19:59:05 +0100

twisted (2.1.0-1) unstable; urgency=low

  * New upstream version.

 -- Matthias Klose <doko@debian.org>  Sun, 15 Jan 2006 22:07:22 +0000

twisted (2.0.1-4) unstable; urgency=low

  * Fix doc symlinks (closes: #313313).
  * Remove conflict with supyb, requested by the supyb maintainer.
  * Suggest python-wxgtk2.4 | python-wxgtk2.6.
  * Fix man page symlinks (closes: #326021, #314508, #315307, #323551).
  * Fix location of the tutorial in the doc-base file (closes: #318167).
  * python-twisted: Add dependency on python-soappy (closes: #317290).

 -- Matthias Klose <doko@debian.org>  Thu,  1 Sep 2005 15:49:29 +0200

twisted (2.0.1-3) unstable; urgency=low

  * Drop python2.2 packages, build python2.4 packages.

 -- Matthias Klose <doko@debian.org>  Sun, 12 Jun 2005 19:05:59 +0200

twisted (2.0.1-2) unstable; urgency=low

  * Reupload as -2, -1 is sticking in the NEW queue from a hijack attempt.

 -- Matthias Klose <doko@debian.org>  Sun, 12 Jun 2005 18:41:05 +0200

twisted (2.0.1-1) unstable; urgency=low

  * New upstream version, built from the sumo tarball.
  * (Build-)depend on zope-interface.
  * Explicitely conflict with all current packages depending on
    python-twisted and python-twisted-conch. Please check for
    compatibility first.
  * Do provide menu entries for the default version only.
  * Empty twisted-doc-api package at the moment.
  * Use debhelper for the packaging.
  * Change priority to optional.

 -- Matthias Klose <doko@debian.org>  Sun, 12 Jun 2005 14:52:40 +0200

twisted (1.3.0-8) unstable; urgency=low

  * Fix the fix in gtk2reactor.

 -- Matthias Klose <doko@debian.org>  Fri, 11 Feb 2005 14:45:43 +0100

twisted (1.3.0-7) unstable; urgency=low

  * Conditionally import the profile module (closes: #294493).
  * Add suggestions to the python-profiler package.
  * Suppress gtk2 user warning in gtk2reactor (closes: #291310).

 -- Matthias Klose <doko@debian.org>  Thu, 10 Feb 2005 13:12:20 +0100

twisted (1.3.0-6) unstable; urgency=medium

  * Fix two bad mail-related bugs, which are really harmful for the
    scalemail application (Tommi Virtanen):
    - insufficient error handling in mail delivery, causing mail loss
      (fixed by r12036)
    - unable to send mail from <> (fixed by r12767, which broke receiving
      mail from <>, which is fixed in r12858).
    Closes: #289993.

 -- Matthias Klose <doko@debian.org>  Sat, 15 Jan 2005 23:49:03 +0100

twisted (1.3.0-5) unstable; urgency=low

  * Fix memory leak in _c_urlarg.c (closes: #284818).
  * python2.3-twisted: Add python-glade-1.2 python-gtk-1.2 suggests.
    Closes: #283238.

 -- Matthias Klose <doko@debian.org>  Mon, 20 Dec 2004 19:23:11 +0100

twisted (1.3.0-4) unstable; urgency=low

  * Fix package recommendations.
  * twisted/xish/domish.py: Add fixes for jabber protocol implementation.
    Alexandre Fayolle. Closes: #273141.

 -- Matthias Klose <doko@debian.org>  Wed,  6 Oct 2004 08:06:47 +0200

twisted (1.3.0-3) unstable; urgency=medium

  * twisted-doc-api: Add link to docs (closes: #255888).
  * twisted-doc: Rename examples/xindex.html (closes: #255887).
  * twisted-doc: Include the Twisted tutorial (closes: #256598).
  * Install the PDF version of the Twisted Book, not the PostScript version.
  * python-twisted: Recommend the python-serial package.
  * Fix nmea protocol failing when checksums turned off (closes: #243136).
  * Add support for bool types in Twisted Serialize module (python2.3 only).
    Closes: #217053.

 -- Matthias Klose <doko@debian.org>  Sun, 29 Aug 2004 15:31:36 +0200

twisted (1.3.0-2) unstable; urgency=low

  * Fix links in twisted-doc's index.html (closes: #255548).

 -- Matthias Klose <doko@debian.org>  Mon, 21 Jun 2004 22:01:11 +0200

twisted (1.3.0-1) unstable; urgency=low

  * New upstream version.
  * Hijacking the package.
    See http://lists.debian.org/debian-qa/2004/06/msg00070.html.
  * Fix doc-base file (closes: #220698, #220699).
  * html files are included as .html, not .xhtml (closes: #192600).
  * Make package descriptions more verbose (closes: #209816).
  * Fix some lintian errors.

 -- Matthias Klose <doko@debian.org>  Sat, 19 Jun 2004 00:54:55 +0200

twisted (1.2.0-1.1) unstable; urgency=low

  * NMU.
  * Fix suggestions and recommendations:
    - Make python-pyopenssl, python-pam recommendations.
    - Make python-tk, python-gtk2, python-glade2, python-qt3,
      libwxgtk2.4-python suggestions.
    Closes: #240564.
  * python-twisted-conch: Depend on python2.3-twisted-conch.
  * Use Debian's way importing gtk2:
    - doc/examples/pbgtk2.py
    - twisted/spread/ui/gtk2util.py
  * The Debian package provided upstream isn't a big help, as it's just
    an outdated copy of the Debian package :-(

 -- Matthias Klose <doko@debian.org>  Sat, 17 Apr 2004 14:25:26 +0200

twisted (1.2.0-1) unstable; urgency=low

  * New upstream version (closes: #211102).

 -- Matthias Klose <doko@debian.org>  Thu, 26 Feb 2004 07:05:22 +0100

twisted (1.1.2-1) unstable; urgency=low

  * New upstream version

 -- Moshe Zadka <moshez@debian.org>  Wed, 18 Feb 2004 12:03:02 -0500

twisted (1.1.1-1) unstable; urgency=low

  * New upstream version

 -- Moshe Zadka <moshez@debian.org>  Thu, 15 Jan 2004 12:03:02 -0500

twisted (1.1.0-1) unstable; urgency=low

  * New upstream version

 -- Moshe Zadka <moshez@debian.org>  Fri, 21 Nov 2003 14:56:54 -0500

twisted (1.0.7-1) unstable; urgency=low

  * New upstream version

 -- Moshe Zadka <moshez@debian.org>  Wed, 17 Sep 2003 00:33:51 -0500

twisted (1.0.6-1) unstable; urgency=low

  * New upstream version.
  * NMU (encouraged by maintainer)

 -- Martin Sjogren <sjogren@debian.org>  Thu,  3 Jul 2003 07:45:27 +0200

twisted (1.0.5-1) unstable; urgency=low

  * New upstream version
  * Remove Python 2.1 packages -- upstream no longer supports 2.1

 -- Moshe Zadka <moshez@debian.org>  Thu,  1 May 2003 09:06:49 +0300

twisted (1.0.4-1) unstable; urgency=low

  * New upstream version

 -- Moshe Zadka <moshez@debian.org>  Fri, 18 Apr 2003 03:46:22 +0000

twisted (1.0.3-1) unstable; urgency=low

  * Split out conch
    * This allows us to have conch properly depend on python-crypto
  * Documentation improvements
    * Installing xhtml versions of everything
    * Distributing ps and pdf versions of book
    * doc-base support
  * Split out doc-api
    * It's HUGE and many people don't need it (since it is available on the
      web)

 -- Moshe Zadka <moshez@debian.org>  Tue, 12 Nov 2002 02:59:56 -0600

twisted (1.0.0-2) unstable; urgency=low

  * Put api docs in api/ (Closes: #167196)

 -- Moshe Zadka <moshez@debian.org>  Thu,  7 Nov 2002 12:27:37 -0600

twisted (1.0.0-1) unstable; urgency=low

  * New upstream release

 -- Moshe Zadka <moshez@debian.org>  Tue, 22 Oct 2002 06:22:49 -0500

twisted (0.99.2-4) unstable; urgency=low

  * UGH! Python 2.3 distutils bug is back
  * Working around it

 -- Moshe Zadka <moshez@debian.org>  Wed,  2 Oct 2002 12:07:25 +0000

twisted (0.99.2-3) unstable; urgency=low

  * Adding "/usr/bin/python" to build dependencies.

 -- Moshe Zadka <moshez@debian.org>  Mon, 30 Sep 2002 15:46:56 +0000

twisted (0.99.2-2) unstable; urgency=low

  * Enabling Python 2.3 support

 -- Moshe Zadka <moshez@debian.org>  Fri, 27 Sep 2002 10:49:43 -0500

twisted (0.99.2-1) unstable; urgency=low

  * New upstream
  * Fixed build dependencies (Closes: #159258)

 -- Moshe Zadka <moshez@debian.org>  Mon, 23 Sep 2002 08:56:05 -0500

twisted (0.99.0-1) unstable; urgency=low

  * New upstream version.
  * Packaging changes:
    * "Twisted" is now a package, to facilitate upgrades from woody
      (there are verioned depends:)
    * New package: twisted-quotes -- quotes collected by the Twisted release
      team

 -- Moshe Zadka <moshez@debian.org>  Thu, 29 Aug 2002 08:05:38 -0500

twisted (0.19.0-2) unstable; urgency=low

  * Gagh, make python2.2-twisted any, not all.

 -- Moshe Zadka <moshez@debian.org>  Wed, 31 Jul 2002 02:25:23 -0500

twisted (0.19.0-1) unstable; urgency=low

  * New upstream release
  * Debian packaging changes:
    * split python2.x-twisted into python2.x-twisted and python2.x-twisted-bin
    * unfortunately, because of distutils mind boggling stupidity, it will
      do most of the work for building the arch-independant utilities when
      building the c module
    * fortunately, twisted will now take up much less room in the archive

 -- Moshe Zadka <moshez@debian.org>  Wed, 19 Jun 2002 18:01:50 +0300

twisted (0.18.0-2) unstable; urgency=low

  * The "Aaaaarrrgghhh, I'm stupid release"
  * debian/control: python2.1-twisted needs to Conflict:/Replace: twisted too

 -- Moshe Zadka <moshez@debian.org>  Tue, 18 Jun 2002 20:22:08 +0300

twisted (0.18.0-1) unstable; urgency=low

  * New upstream release
  * Lots of debian changes:
    * building python2.1-twisted, python2.2-twisted
    * python-twisted depends on python2.1-twisted
    * menu support for t-im and manhole enabled
  * Removed debelper
    * Added debian/scripts/ directory with helper scripts
    * This will (hopefully) mean support python2.3 will be easy
  * Upstream fixed tcp client (Closes: #142789)

 -- Moshe Zadka <moshez@debian.org>  Tue, 28 May 2002 12:35:35 +0300

twisted (0.17.3-1) unstable; urgency=low

  * New upstream release

 -- Moshe Zadka <moshez@debian.org>  Fri, 19 Apr 2002 02:55:43 -0500

twisted (0.17.0-1) unstable; urgency=low

  * New upstream release
  * Now building two packages -- one for the code, one for the docs
    + If you want the docs, install twisted-docs too
    + Feedback is encouraged about whether a 2.2-supporting version is needed

 -- Moshe Zadka <moshez@debian.org>  Thu, 14 Mar 2002 07:24:07 +0200

twisted (0.15.5-1) unstable; urgency=low

  * New upstream release

 -- Moshe Zadka <moshez@debian.org>  Fri,  8 Mar 2002 07:14:16 +0200

twisted (0.15.4-1) unstable; urgency=low

  * New upstream version
  * Better DNS support

 -- Moshe Zadka <moshez@debian.org>  Tue,  5 Mar 2002 13:54:37 +0200

twisted (0.15.3-1) unstable; urgency=low

  * New upstream release
  * Fixed stupidproxy bug, where connections weren't closed

 -- Moshe Zadka <moshez@debian.org>  Thu, 28 Feb 2002 21:07:28 +0200

twisted (0.15.1-1) unstable; urgency=low

  * New upstream release

 -- Moshe Zadka <moshez@debian.org>  Tue, 12 Feb 2002 20:36:38 +0200

twisted (0.15.0-1) unstable; urgency=low

  * New upstream release
  * IM application: many improvements, new GTK+ client
  * easier to add error callbacks to deferred
  * SOCKSv4 support
  * bugs fixed in t.i.tcp
  * added approveConnection (again ;-)
  * All non-blocking methods now return deferreds instead of accepting
    callbacks (hopefully)
  * low-level protocol changes
  * New t.web applications and features
  * Perspective retrieval now async
  * Enterprise now fixed

 -- Moshe Zadka <moshez@debian.org>  Wed,  6 Feb 2002 14:38:38 +0200

twisted (0.13.0-1) unstable; urgency=low

  * New upstream version
  * New forum
  * New config interface
  * New metrics

 -- Moshe Zadka <moshez@debian.org>  Thu, 10 Jan 2002 20:04:30 +0200

twisted (0.12.2-1) unstable; urgency=low

  * New upstream versions (many bugfixes)

 -- Moshe Zadka <moshez@debian.org>  Thu, 29 Nov 2001 08:01:23 +0200

twisted (0.12.1-1) unstable; urgency=low

  * New upstream version (mainly bugfixes)

 -- Moshe Zadka <moshez@debian.org>  Thu, 22 Nov 2001 09:09:14 +0200

twisted (0.12.0-1) unstable; urgency=low

  * New upstream version
  * Using Python 2.1

 -- Moshe Zadka <moshez@debian.org>  Wed, 21 Nov 2001 15:17:25 +0200

twisted (0.10.3-1) unstable; urgency=low

  * New upstream release
  * twisted.names, resolving internet names
  * optimizations
  * works with Jython too

 -- Moshe Zadka <moshez@debian.org>  Sun, 30 Sep 2001 23:46:45 +0200

twisted (0.10.2-1) unstable; urgency=low

  * New upstream release
  * bug fixes
  * timeouts for client sockets
  * Tutorial about plugins
  * Mail has changed API in an incompatible way

 -- Moshe Zadka <moshez@debian.org>  Wed, 12 Sep 2001 23:00:59 +0300

twisted (0.10.1-1) unstable; urgency=low

  * New upstream release
  * Massive renaming in prespective broker classes
  * web proxying
  * TCP connection forwarding
  * Lots of new protocols: LDAP, finger and obscure RFCs
  * --plugin option to twistd
  * web widgets
  * twisted.enterprise improved a lot

 -- Moshe Zadka <moshez@debian.org>  Fri, 31 Aug 2001 06:49:00 +0300

twisted (0.10.0-1) unstable; urgency=low

  * New upstream release
  * Added twisted.tap and twisted.mail to distribution
  * Added docs about writing new twisted servers
  * Changed mail API: now, saveMessage gets the SMTP from too
  * Removed spurious prints from twisted.mail.mail
  * Possible to relay mail to unknown domains via smart host
  * tap2deb can create policy compliant Debian packages around .tap's
  * Fixed debian/rules clean target (closes: Bug#108245)
  * New arguments to twistd: --python, --no_save
  * New arguments to mktap: --append
  * twisted.tcp.Port can now change the size of the backlog from 5
  * UDP servers now possible

 -- Moshe Zadka <moshez@debian.org>  Thu,  9 Aug 2001 09:37:03 +0300

twisted (0.9.4-1) unstable; urgency=low

  * Initial Release. (closes: #105843)

 -- Moshe Zadka <moshez@debian.org>  Thu, 26 Jul 2001 21:09:53 +0300<|MERGE_RESOLUTION|>--- conflicted
+++ resolved
@@ -1,45 +1,9 @@
-<<<<<<< HEAD
-twisted (20.3.0-3pexip6) pexip; urgency=medium
-
-  * Force Python 2 to always use new style classes
-
- -- Huw Jones <huw@pexip.com>  Wed, 24 Feb 2021 20:04:27 +0000
-
-twisted (20.3.0-3pexip5) pexip; urgency=medium
-
-  * Fix `super()` usage in previous version
-
- -- Huw Jones <huw@pexip.com>  Wed, 24 Feb 2021 18:44:05 +0000
-
-twisted (20.3.0-3pexip4) pexip; urgency=medium
-
-  * Add appropriate `super()` usage to fix pylint
-
- -- Huw Jones <huw@pexip.com>  Wed, 24 Feb 2021 17:19:25 +0000
-
-twisted (20.3.0-3pexip3) pexip; urgency=medium
-
-  * Set python-service-identity minimum version for python-twisted-core
-
- -- Huw Jones <huw@pexip.com>  Wed, 13 Jan 2021 17:46:15 +0000
-
-twisted (20.3.0-3pexip2) pexip; urgency=medium
-
-  * Add python-bcrypt rundep to python-twisted-core
-
- -- Huw Jones <huw@pexip.com>  Wed, 13 Jan 2021 16:40:15 +0000
-
-twisted (20.3.0-3pexip1) pexip; urgency=medium
-
-  * Migrate to Bullseye
-  * Revert debhelper from 13 to 12 to build on buster.
-  * Revert: Drop python2 support; Closes: #938731
-  * Bump python-attr minimum supported version
-
- -- Huw Jones <huw@pexip.com>  Tue, 12 Jan 2021 11:24:15 +0000
-
-twisted (20.3.0-3) pexip; urgency=medium
-=======
+twisted (20.3.0-4pexip1) pexip; urgency=medium
+
+  * New upstream release
+
+ -- Steve McIntyre <steve.mcintyre@pexip.com>  Mon, 01 Mar 2021 11:55:54 +0000
+
 twisted (20.3.0-4) unstable; urgency=medium
 
   * Team upload.
@@ -65,8 +29,46 @@
 
  -- Sergio Durigan Junior <sergiodj@debian.org>  Sat, 13 Feb 2021 02:12:02 -0500
 
+twisted (20.3.0-3pexip6) pexip; urgency=medium
+
+  * Force Python 2 to always use new style classes
+
+ -- Huw Jones <huw@pexip.com>  Wed, 24 Feb 2021 20:04:27 +0000
+
+twisted (20.3.0-3pexip5) pexip; urgency=medium
+
+  * Fix `super()` usage in previous version
+
+ -- Huw Jones <huw@pexip.com>  Wed, 24 Feb 2021 18:44:05 +0000
+
+twisted (20.3.0-3pexip4) pexip; urgency=medium
+
+  * Add appropriate `super()` usage to fix pylint
+
+ -- Huw Jones <huw@pexip.com>  Wed, 24 Feb 2021 17:19:25 +0000
+
+twisted (20.3.0-3pexip3) pexip; urgency=medium
+
+  * Set python-service-identity minimum version for python-twisted-core
+
+ -- Huw Jones <huw@pexip.com>  Wed, 13 Jan 2021 17:46:15 +0000
+
+twisted (20.3.0-3pexip2) pexip; urgency=medium
+
+  * Add python-bcrypt rundep to python-twisted-core
+
+ -- Huw Jones <huw@pexip.com>  Wed, 13 Jan 2021 16:40:15 +0000
+
+twisted (20.3.0-3pexip1) pexip; urgency=medium
+
+  * Migrate to Bullseye
+  * Revert debhelper from 13 to 12 to build on buster.
+  * Revert: Drop python2 support; Closes: #938731
+  * Bump python-attr minimum supported version
+
+ -- Huw Jones <huw@pexip.com>  Tue, 12 Jan 2021 11:24:15 +0000
+
 twisted (20.3.0-3) unstable; urgency=medium
->>>>>>> d0bad6f1
 
   * Update python3-twisted dependencies to match upstream tls and conch
     extras: in particular, the missing dependency on python3-bcrypt broke
