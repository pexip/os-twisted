--- conflicted
+++ resolved
@@ -1,20 +1,5 @@
-<<<<<<< HEAD
-twisted (20.3.0-7+deb11u1pexip2) pexip-bullseye; urgency=medium
-
-  * Bullseye rebuild for ARM64 inclusion
-
- -- Mark Hymers <mark.hymers@pexip.com>  Mon, 05 Sep 2022 10:36:09 +0100
-
-twisted (20.3.0-7+deb11u1pexip1) pexip-bullseye; urgency=medium
-
-  * New upstream version.
-
- -- Mark Hymers <mark.hymers@pexip.com>  Wed, 27 Jul 2022 16:25:43 +0100
-
-twisted (20.3.0-7+deb11u1) bullseye; urgency=medium
-=======
 twisted (22.4.0-3) unstable; urgency=medium
->>>>>>> 0763f301
+
 
   * Team upload.
   * Patch: Fix FTBFS with pydoctor 22.7 (Closes: #1016315)
@@ -160,6 +145,45 @@
 
  -- Andrej Shadura <andrewsh@debian.org>  Thu, 10 Feb 2022 14:48:43 +0100
 
+twisted (20.3.0-7+deb11u1pexip2) pexip-bullseye; urgency=medium
+
+  * Bullseye rebuild for ARM64 inclusion
+
+ -- Mark Hymers <mark.hymers@pexip.com>  Mon, 05 Sep 2022 10:36:09 +0100
+
+twisted (20.3.0-7+deb11u1pexip1) pexip-bullseye; urgency=medium
+
+  * New upstream version.
+
+ -- Mark Hymers <mark.hymers@pexip.com>  Wed, 27 Jul 2022 16:25:43 +0100
+
+twisted (20.3.0-7+deb11u1) bullseye; urgency=medium
+
+  * Team upload.
+  * CVE-2022-21712: Information disclosure results in leaking of HTTP cookie
+    and authorization headers when following cross origin redirects
+    - debian/patches/CVE-2022-21712-*.patch: Ensure sensitive HTTP headers are
+      removed when forming requests, in src/twisted/web/client.py,
+      src/twisted/web/test/test_agent.py and src/twisted/web/iweb.py.
+    - Thanks Canonical for backporting the patches.
+  * CVE-2022-21716: Parsing of SSH version identifier field during an SSH
+    handshake can result in a denial of service when excessively large packets
+    are received
+    - debian/patches/CVE-2022-21716-*.patch: Ensure that length of received
+      handshake buffer is checked, prior to processing version string in
+      src/twisted/conch/ssh/transport.py and
+      src/twisted/conch/test/test_transport.py
+    - Thanks Canonical for backporting the patches.
+  * CVE-2022-24801: Correct several defects in HTTP request parsing that could
+    permit HTTP request smuggling: disallow signed Content-Length headers,
+    forbid illegal characters in chunked extensions, forbid 0x prefix to chunk
+    lengths, and only strip space and horizontal tab from header values.
+    - debian/patches/CVE-2022-24801-*.patch
+  * Patch: remove spurious test for illegal whitespace in xmlns, to allow
+    tests to pass, again.
+
+ -- Stefano Rivera <stefanor@debian.org>  Thu, 05 May 2022 09:59:26 -0400
+
 twisted (20.3.0-7pexip12) pexip-bullseye; urgency=medium
 
   * Main bullseye build
