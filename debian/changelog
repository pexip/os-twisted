<<<<<<< HEAD
twisted (16.6.0-2pexip1) pexip; urgency=low

  * New upstream release.

 -- John-Mark Bell <jmb@pexip.com>  Wed, 01 May 2019 13:36:55 +0100
=======
twisted (18.9.0-3) unstable; urgency=medium

  * Don't fix package substvars in binary-arch:, they did not depend on hamcrest

 -- Balint Reczey <rbalint@ubuntu.com>  Fri, 07 Dec 2018 11:23:30 +0100

twisted (18.9.0-2) unstable; urgency=medium

  * Don't generate dependency on python{,3}-hamcrest, it is just a test dependency
  * Demote Python serial and pam modules from Recommends: to Suggests:
    (Closes: #599665)

 -- Balint Reczey <rbalint@ubuntu.com>  Thu, 06 Dec 2018 14:52:10 +0100

twisted (18.9.0-1) unstable; urgency=medium

  * New upstream version 18.9.0
  * Rebase patches
  * Update patches against tests

 -- Balint Reczey <rbalint@ubuntu.com>  Wed, 05 Dec 2018 17:18:59 +0100

twisted (18.7.0-3) unstable; urgency=medium

  * Team upload.

  [ nyov ]
  * Update requirement for attr version.  Closes: #910056

  [ Mattia Rizzolo ]
  * Annotate python-dbg dependency with :any (from the m-a hinter).

 -- Mattia Rizzolo <mattia@debian.org>  Tue, 02 Oct 2018 16:40:06 +0200

twisted (18.7.0-2) unstable; urgency=medium

  * python{,3}-hamcrest is only a test dependency, not a runtime dependency.

 -- Matthias Klose <doko@debian.org>  Tue, 14 Aug 2018 21:15:10 +0200

twisted (18.7.0-1) unstable; urgency=medium

  * New upstream version.
  * Remove patches applied upstream.
  * Stop applying the fix for #772629, upstream ticket #7730.

 -- Matthias Klose <doko@debian.org>  Tue, 14 Aug 2018 14:46:11 +0200

twisted (18.4.0-3) unstable; urgency=medium

  * Team upload.
  * Declare Breaks against h2 before 3.0.0

 -- Andrej Shadura <andrewsh@debian.org>  Mon, 13 Aug 2018 15:44:16 +0200

twisted (18.4.0-2) unstable; urgency=medium

   * Fixup async issues and compatibility with Python 3.7 (Gianfranco
     Costamagna). Closes: #902766.
   * Drop the first chunk of the 0011-fix-broken-sslverify-tests patch,
     works on Debian only.

 -- Matthias Klose <doko@debian.org>  Tue, 03 Jul 2018 05:50:32 +0200

twisted (18.4.0-1) unstable; urgency=medium

  * New upstream version 18.4.0
  * Add .travis.yml for CI on Travis (will need to be moved to Salsa)
  * Remove myself from Uploaders

 -- Free Ekanayaka <freee@debian.org>  Sun, 06 May 2018 09:19:29 +0000

twisted (17.9.0-2) unstable; urgency=medium

  * Team upload.

  [ Ondřej Nový ]
  * d/control: Set Vcs-* to salsa.debian.org
  * d/control: Deprecating priority extra as per policy 4.0.1
    (closes: #687218)
  * d/watch: Use https protocol
  * d/changelog: Remove trailing whitespaces
  * d/control: Remove trailing whitespaces

  [ Colin Watson ]
  * Fix conch MSG_DEBUG parsing on Python 2 (closes: #895374).
  * Fix incorrect Homepage field (closes: #866642).

 -- Colin Watson <cjwatson@debian.org>  Fri, 20 Apr 2018 23:55:26 +0100

twisted (17.9.0-1) unstable; urgency=medium

  * New upstream release 17.9.0.
  * Explicitly depend on python-automat/python3-automat (>= 0.6.0).

 -- Matthias Klose <doko@debian.org>  Tue, 26 Sep 2017 23:25:12 +0200

twisted (17.9.0~rc1-1) unstable; urgency=medium

  * New upstream release candidate 17.9.0.
  * Bump debhelper and standards version.

 -- Matthias Klose <doko@debian.org>  Tue, 19 Sep 2017 16:42:41 +0200

twisted (17.5.0-2) unstable; urgency=medium

  * Make autopkgtest depend on setuptools

 -- Free Ekanayaka <freee@debian.org>  Mon, 04 Sep 2017 08:41:29 +0000

twisted (17.5.0-1) unstable; urgency=medium

  * New upstream version 17.5.0
  * Drop unused patches
  * Refresh 0002-combinedlog.patch
  * Add new build-dependency on Python hyperlink
  * Drop deprecated portmap.so (see upstream's #8464)
  * Bump build dependency on Python automat (>= 0.6.0)
  * Add patches for failing tests

 -- Free Ekanayaka <freee@debian.org>  Sun, 27 Aug 2017 09:24:58 +0000

twisted (17.1.0-1) experimental; urgency=medium

  * New upstream version 17.1.0

 -- Free Ekanayaka <freee@debian.org>  Fri, 17 Feb 2017 10:31:45 +0000
>>>>>>> 7658e29b

twisted (16.6.0-2) unstable; urgency=medium

  * Make /usr/share/doc/python-twisted-runner-dbg a
    symlink to the non-dbg docs (Closes: #847233).

 -- Free Ekanayaka <freee@debian.org>  Sat, 10 Dec 2016 08:16:41 +0000

twisted (16.6.0-1) unstable; urgency=medium

  * New upstream version 16.6.0
  * Use 'python -m twisted.trial' instead of 'trial' to invoke tests
  * Add sort-option-keys patch to fix failing test
  * Fix test writing to stderr

 -- Free Ekanayaka <freee@debian.org>  Sat, 26 Nov 2016 06:24:48 +0000

twisted (16.5.0-1) unstable; urgency=medium

  * New upstream version 16.5.0
  * Fix multi-arch-related warning
  * Fix paths in patches, since code is now under src/
  * Move python-twisted-runner-dbg to Architecture: all, since
    it's only a transitional empty package
  * Build-Depend on python(3)-constantly and python(3)-incremental
  * Fix test breakages due to the OpenSSL 1.1.0 transition

 -- Free Ekanayaka <freee@debian.org>  Thu, 10 Nov 2016 09:07:27 +0000

twisted (16.4.1-3) unstable; urgency=medium

  * Bump debhelper compat to 9
  * Fix Closes syntax in changelog
  * Mark python-twisted-core as Multi-Arch: foreign

 -- Free Ekanayaka <freee@debian.org>  Thu, 27 Oct 2016 17:17:43 +0000

twisted (16.4.1-2) unstable; urgency=medium

  * Add Vcs-Git and Vcs-Browser stanzas pointing to Alioth.
  * Don't remove Twisted.egg-info in the clean target, as it's part of
    the upstream source.
  * Point watch file to pypi.debian.ne.
  * Add lintian overrides for privacy-breach-google-adsense
  * Strip raiser shared library in python3-twisted-bin
  * Drop legacy XS-Python-Version control field
  * Use local copies of object.inv for building sphinx docs. Closes: #836169.
  * Fix insecure PYTHONPATH example. Closes: #605190, #605192.
  * Set Debian Python Modules Team as Maintaner, move Matthias and myself
    to Uploaders.

 -- Free Ekanayaka <freee@debian.org>  Fri, 21 Oct 2016 09:47:56 +0000

twisted (16.4.1-1) unstable; urgency=medium

  * New upstream (bug fix) release.

 -- Matthias Klose <doko@debian.org>  Wed, 28 Sep 2016 02:13:13 +0200

twisted (16.4.0-2) unstable; urgency=medium

  * Fix build on x86 targets.
  * Build architecture dependent packages for Python3.

 -- Matthias Klose <doko@debian.org>  Wed, 31 Aug 2016 09:38:30 +0200

twisted (16.4.0-1) unstable; urgency=medium

  * New upstream release.
  * Drop fix-man-error.diff patch, since the issue has been fixed upstream.
  * Replace setup3.py with setup.py in debian/rules (there's a single file
    now)

 -- Free Ekanayaka <freee@debian.org>  Tue, 30 Aug 2016 09:53:49 +0000

twisted (16.3.0-1) unstable; urgency=medium

  * New upstream release.
  * Drop tap2deb.diff patch, since the script has been removed by
    upstream (see #8326).

 -- Free Ekanayaka <freee@debian.org>  Sat, 30 Jul 2016 17:24:58 +0000

twisted (16.2.0-1) unstable; urgency=medium

  * New upstream release.

 -- Free Ekanayaka <freee@debian.org>  Sat, 21 May 2016 08:18:31 +0000

twisted (16.1.1-1) unstable; urgency=medium

  * New upstream release.
  * python3-twisted: Clean plugin cache on removal. Closes: #810692.

 -- Matthias Klose <doko@debian.org>  Sat, 16 Apr 2016 15:45:15 +0200

twisted (16.0.0-1) unstable; urgency=medium

  * New upstream release.

 -- Matthias Klose <doko@debian.org>  Fri, 18 Mar 2016 16:55:22 +0100

twisted (16.0.0~pre3-1) experimental; urgency=medium

  * New upstream beta release.

 -- Matthias Klose <doko@debian.org>  Thu, 10 Mar 2016 15:58:44 +0100

twisted (16.0.0~pre1-3) experimental; urgency=medium

  * Add twisted.conch.ssh._cryptography_backports for Python3 installations.
    Issue #8220. LP: #1549731.
  * Add twisted.conch._version for Python3 installations. LP: #1549389.

 -- Matthias Klose <doko@debian.org>  Thu, 25 Feb 2016 17:40:37 +0100

twisted (16.0.0~pre1-2) experimental; urgency=medium

  * Fix issue #8216, add twisted.cred.strcred for Python3 installations.
    LP: #1548972.

 -- Matthias Klose <doko@debian.org>  Wed, 24 Feb 2016 12:15:53 +0100

twisted (16.0.0~pre1-1) experimental; urgency=medium

  * New upstream beta release.

 -- Matthias Klose <doko@debian.org>  Tue, 16 Feb 2016 12:08:18 +0100

twisted (15.5.0-4) unstable; urgency=medium

  * Add Breaks, for all python-twisted-* Replaces.

 -- Matthias Klose <doko@debian.org>  Mon, 14 Dec 2015 14:08:37 +0100

twisted (15.5.0-3) unstable; urgency=medium

  * Build a python3-twisted package. Closes: #763149.
  * Move all python-twisted-* manual packages into python-twisted-core.
    Update Breaks/Replaces. Closes: #806167.

 -- Matthias Klose <doko@debian.org>  Tue, 01 Dec 2015 11:33:20 +0100

twisted (15.5.0-2) unstable; urgency=medium

  * Fix python-twisted-conch version number in Replaces.

 -- Matthias Klose <doko@debian.org>  Tue, 01 Dec 2015 11:26:47 +0100

twisted (15.5.0-1) unstable; urgency=medium

  * New upstream release. Closes: #806643.
  * Add replaces for upgrades from versions 15.2.x and below.
    Closes: #806167.
  * Add breaks to torbrowser-launcher, python-scrapy and txsocksx.
    Closes: #794367.
  * Merge from Ubuntu:
    - web/client: allow IPv6 addresses. LP: #1505748.

 -- Matthias Klose <doko@debian.org>  Mon, 30 Nov 2015 12:58:43 +0100

twisted (15.4.0-1) unstable; urgency=medium

  * New upstream release.
  * Support for sub-projects has been droped, so Debian is going
    to transition to a single-package model as well. For now all
    sub-packages have been kept and turned into close-to-dummy
    packages containing no code and only some documentation. This
    should reduce the risk of breaking people that do still pull
    these packages. Eventually they will be dropped.
    See https://twistedmatrix.com/trac/ticket/7964.
  * The lore package has been dropped since it's been removed upstream
    in favor of sphinx.
  * Build-Depend on python-setuptools

 -- Free Ekanayaka <freee@debian.org>  Fri, 09 Oct 2015 11:00:16 +0200

twisted (15.2.1-1) unstable; urgency=medium

  * New upstream release.

 -- Matthias Klose <doko@debian.org>  Sat, 25 Jul 2015 18:57:17 +0200

twisted (15.0.0-1) experimental; urgency=medium

  * New upstream release.

 -- Free Ekanayaka <freee@debian.org>  Mon, 09 Mar 2015 09:53:34 +0100

twisted (14.0.2-3) unstable; urgency=medium

  * Add debian/combinedlog.patch to fix upstream's bug #7730 and
    restore the old combined log format. Closes: #772629.

 -- Free Ekanayaka <freee@debian.org>  Tue, 09 Dec 2014 11:58:50 +0100

twisted (14.0.2-2) unstable; urgency=medium

  * Re-add lost 14.0.2-2 upload. Closes: #763581.

 -- Matthias Klose <doko@debian.org>  Wed, 01 Oct 2014 13:29:03 +0200

twisted (14.0.2-1) unstable; urgency=medium

  * New upstream release.
    - Fix issue #7647: BrowserLikePolicyForHTTPS would always ignore the
      specified trustRoot and use the system trust root instead, which has
      been rectified. Closes: #761983.
  * Build using wxpython3.0 (Olly Betts). Closes: #759073.

 -- Matthias Klose <doko@debian.org>  Tue, 30 Sep 2014 15:04:00 +0200

twisted (14.0.0-2pexip1) pexip; urgency=low

  * New upstream release. Debian is now upstream.
  * debian/rules: back out hackery for SVN snapshot.

 -- John-Mark Bell <jmb@pexip.com>  Wed, 20 Aug 2014 21:31:25 +0100

twisted (14.0.0-2) unstable; urgency=medium

  * python-twisted-core: Depend on python-openssl and python-service-identity.

 -- Matthias Klose <doko@debian.org>  Wed, 23 Jul 2014 15:39:02 +0200

twisted (14.0.0-1) unstable; urgency=medium

  * New upstream release.

 -- Matthias Klose <doko@debian.org>  Mon, 14 Jul 2014 13:49:08 +0200

twisted (14.0.0~20140122svn41413-0pexip1) pexip; urgency=low

  * Snapshot 14.0.0 SVN.

 -- John-Mark Bell <jmb@pexip.com>  Wed, 22 Jan 2014 19:05:32 +0000

twisted (13.2.0-1ubuntu1pexip1) pexip; urgency=low

  * Prepare Pexip packaging

 -- John-Mark Bell <jmb@pexip.com>  Wed, 22 Jan 2014 18:44:39 +0000

twisted (13.2.0-1) unstable; urgency=medium

  * New upstream release.

 -- Matthias Klose <doko@debian.org>  Tue, 07 Jan 2014 23:52:50 +0100

twisted (13.1.0-1) unstable; urgency=low

  * New upstream release
  * Migrate to single-source

 -- Free Ekanayaka <freee@debian.org>  Fri, 04 Oct 2013 14:20:11 +0200

twisted (13.0.0-1) unstable; urgency=low

  * New upstream release

 -- Free Ekanayaka <freee@debian.org>  Wed, 05 Jun 2013 20:48:54 +0200

twisted (12.3.0-1) experimental; urgency=low

  * New upstream release
  * Bump python-zope.interface dependency to 3.6
  * Bump Standards-Version to 3.9.4
  * Install _initgroups.so only on Python <= 2.6
  * Drop packaging tweaks for Python < 2.6

 -- Free Ekanayaka <freee@debian.org>  Wed, 02 Jan 2013 15:15:18 +0100

twisted (12.2.0-1) experimental; urgency=low

  * New upstream version
  * Drop the _epoll.so C extension, as Twisted now supports only
    Python >= 2.6 and there's stdlib support for epoll since 2.6
  * Add sendmsg.so C extension to python-twisted-bin

 -- Free Ekanayaka <freee@debian.org>  Tue, 11 Sep 2012 10:06:25 +0200

twisted (12.0.0-1) sid; urgency=low

  * New upstream version.
  * Add watch file
  * Bump Standards-Version

 -- Free Ekanayaka <freee@debian.org>  Tue, 17 Apr 2012 15:36:37 +0200

twisted (11.1.0-1) unstable; urgency=low

  * New upstream version.
  * Drop suggestions on python-wxgtk2.6 and python-profiler.
  * Fix lintian warnings.

 -- Matthias Klose <doko@debian.org>  Wed, 21 Dec 2011 12:29:38 +0100

twisted (11.0.0-2) unstable; urgency=low

  * python-twisted depends on version >= 11.0 of other packages.

 -- Matthias Klose <doko@debian.org>  Fri, 22 Apr 2011 12:02:59 +0200

twisted (11.0.0-1) unstable; urgency=low

  * New upstream version.

 -- Matthias Klose <doko@debian.org>  Sun, 17 Apr 2011 20:11:48 +0200

twisted (10.2.0-1) unstable; urgency=low

  * New upstream version.

 -- Matthias Klose <doko@debian.org>  Thu, 24 Feb 2011 04:47:56 +0100

twisted (10.1.0-3) unstable; urgency=low

  * Tighten build dependency to build with a fixed dh_python2. Closes: #592410.

 -- Matthias Klose <doko@debian.org>  Wed, 18 Aug 2010 11:42:19 +0200

twisted (10.1.0-2) unstable; urgency=low

  * Remove all plugin cache files before rebuilding the cache files
    for the installed python versions.
  * python-twisted: Depend on the 10.1 versions of the twisted packages.
  * Remove the plugin cache files when package is removed, not only if
    it is purged.

 -- Matthias Klose <doko@debian.org>  Sun, 25 Jul 2010 15:56:17 +0200

twisted (10.1.0-1) unstable; urgency=low

  * New upstream version.
  * Build using dh_python2 instead of dh_pycentral.

 -- Matthias Klose <doko@debian.org>  Sat, 17 Jul 2010 16:11:21 +0200

twisted (10.0.0-3) unstable; urgency=low

  * Add a trigger `twisted-plugins-cache' to rebuild the plugins cache.

 -- Matthias Klose <doko@debian.org>  Tue, 30 Mar 2010 17:55:15 +0200

twisted (10.0.0-2) unstable; urgency=low

  * Include changes from 9.0.0-2 which got skipped
  * python-twisted depends on version >= 10.0 of other packages

 -- Free Ekanayaka <freee@debian.org>  Tue, 09 Mar 2010 13:32:00 +0100

twisted (10.0.0-1) unstable; urgency=low

  * New upstream version.
  * Add myself as uploader.
  * Bump standards version to 3.8.4

 -- Free Ekanayaka <freee@debian.org>  Mon, 08 Mar 2010 12:32:45 +0100

twisted (9.0.0-2) unstable; urgency=low

  * Suppress output on stderr in postrm. Closes: #566395.
  * Don't recommend twisted-doc-api. Closes: #566913.

 -- Matthias Klose <doko@debian.org>  Wed, 03 Feb 2010 02:14:52 +0100

twisted (9.0.0-1) unstable; urgency=low

  * python-twisted: Depend on the python-twisted-* 9.0 packages.
  * python-twisted: Depend on python-zope.interface only. Closes: #557781.

 -- Matthias Klose <doko@debian.org>  Sat, 02 Jan 2010 19:38:17 +0100

twisted (9.0.0-0) unstable; urgency=low

  * New upstream version.
  * tap2deb: Use date -R instead of 822-date. Closes: #550565.

 -- Matthias Klose <doko@debian.org>  Sat, 02 Jan 2010 18:46:39 +0100

twisted (8.2.0-3) unstable; urgency=low

  * Depend on the standalone python-zope.interface{,-dbg} packages.
    Closes: #543132, #542932.
  * Remove plugins directory on purge. Closes: #527897.
  * Fix some lintian warnings.

 -- Matthias Klose <doko@debian.org>  Tue, 25 Aug 2009 20:36:00 +0200

twisted (8.2.0-2) unstable; urgency=low

  * python-twisted-core: Regenerate the plugin cache as the last action
    in the postinst. Closes: #521663. LP: #361865.
  * Avoid md5/sha1 deprecation warnings. LP: #344782.

 -- Matthias Klose <doko@debian.org>  Sat, 18 Apr 2009 13:54:12 +0200

twisted (8.2.0-1) unstable; urgency=low

  * Upload to unstable.

 -- Matthias Klose <doko@debian.org>  Sat, 21 Feb 2009 12:15:25 +0100

twisted (8.2.0-0.1) unstable; urgency=low

  * New upstream version.

 -- Esteve Fernandez <esteve@fluidinfo.com>  Sat, 31 Jan 2009 14:40:47 +0100

twisted (8.1.0-4) unstable; urgency=low

  * Move the cache update from python-twisted into python-twisted-core.
    Closes: #500942.

    Plugins should update the cache on package install (postinst) and
    removal (postrm remove) by updating the cache. See the postinst
    script of python-twisted-core how to update the cache.

  * Fix PortableGtkReactor (now able to run trial test suite with the gtk2
    reactor). Closes: #499311.
  * Don't install twisted/test/generator_failure_tests.py, syntax errors
    with python2.4. Closes: #492830.
  * Fix manhole to work with python-gtk2 (>= 2.10). Closes: #469105.
  * mktap(1) description of options fixed in an earlier version.
    Closes: #278194.
  * mktap news fixed in an earlier version. Closes: #278196.
  * Fix build failure on GNU/kFreeBSD (Petr Salinger). Closes: #490770.

 -- Matthias Klose <doko@debian.org>  Fri, 10 Oct 2008 21:22:21 +0200

twisted (8.1.0-3) unstable; urgency=low

  * Do not include twisted/plugins/dropin.cache, but generate it on
    configure, remove it on package removal. Closes: #489976.
  * twisted plugins have to update that cache on installation and removal.
    See the python-twisted-core postinst how to do so.

 -- Matthias Klose <doko@debian.org>  Fri, 11 Jul 2008 14:41:43 +0200

twisted (8.1.0-2) unstable; urgency=low

  * python-twisted-core: Include twisted/plugins/dropin.cache, Closes: #477103.
  * tap2deb.py: Fix some dependency names and names of binaries.
    Closes: #440454. LP: #120453.
  * python-twisted: Tighten dependencies.

 -- Matthias Klose <doko@debian.org>  Tue, 08 Jul 2008 16:34:14 +0200

twisted (8.1.0-1) unstable; urgency=low

  * New upstream version.
  * python-twisted: Add an egg-info file. Closes: #477384.

 -- Matthias Klose <doko@debian.org>  Wed, 28 May 2008 23:06:45 +0200

twisted (8.0.1-2) unstable; urgency=low

  * twisted/scripts/tap2deb.py: Create dependency on python-twisted.

 -- Matthias Klose <doko@ubuntu.com>  Wed, 09 Apr 2008 15:37:36 +0000

twisted (8.0.1-1) unstable; urgency=low

  * New upstream version.
  * Disable building the empty twisted-doc-api package. Closes: #313334.

 -- Matthias Klose <doko@debian.org>  Sun, 30 Mar 2008 21:02:28 +0200

twisted (2.5.0-2) unstable; urgency=low

  * python-twisted-core: Suggest python-wxgtk2.8 as an alternative.

 -- Matthias Klose <doko@debian.org>  Thu, 07 Jun 2007 07:14:49 +0200

twisted (2.5.0-1) unstable; urgency=low

  * New upstream version, compatible with python2.5.
  * Merge from Ubuntu:
    - Build a python-twisted-dbg package.
    - Bump debhelper compatibility to v5.
    - Tighten dependencies of the python-twisted package.

 -- Matthias Klose <doko@debian.org>  Sun, 20 May 2007 19:29:53 +0200

twisted (2.4.0-3) unstable; urgency=medium

  * twisted/python/versions.py: Update to work with subversion 1.4.
    Closes: #405141.
  * python-twisted-core: Don't suggest python-wxgtk2.4 anymore.
    Closes: #391994.

 -- Matthias Klose <doko@debian.org>  Mon,  8 Jan 2007 00:01:04 +0100

twisted (2.4.0-2) unstable; urgency=high

  * python-twisted-core: Depend on python-twisted-bin.

 -- Matthias Klose <doko@debian.org>  Sun,  9 Jul 2006 12:04:18 +0000

twisted (2.4.0-1) unstable; urgency=low

  * New upstream version.
  * Convert packaging to use python-central (closes: #373392).
  * python-twisted-core: Do not suggest python-glade-1.2 (closes: #368514).
  * python-twisted.menu: Add python-tk as a required package for tkmtap.

 -- Matthias Klose <doko@debian.org>  Wed, 14 Jun 2006 03:45:29 +0200

twisted (2.2.0-2) unstable; urgency=low

  * Fix classname in python/dispatch.py (closes: #359225).
  * Fix spelling errors in man pages (closes: #355227).
  * Drop conflicts on packages not tested with twisted >= 2.0 (closes: #359179).

 -- Matthias Klose <doko@debian.org>  Fri, 14 Apr 2006 23:25:37 +0000

twisted (2.2.0-1) unstable; urgency=low

  * New upstream version.

 -- Matthias Klose <doko@debian.org>  Wed, 22 Feb 2006 08:28:04 +0100

twisted (2.1.0-4) unstable; urgency=low

  * Fix typo in versioned dependencies on *-conch packages (closes: #349627).
  * Fix location of the core documentation in the doc-base file.
    Closes: #349627.

 -- Matthias Klose <doko@debian.org>  Thu,  2 Feb 2006 15:39:10 +0000

twisted (2.1.0-3) unstable; urgency=low

  * Rename python-twisted to python-twisted-core; python-twisted is now
    a transitional package, depending on python-twisted-core and all
    twisted modules, which were split out into separate packages.

 -- Matthias Klose <doko@debian.org>  Wed, 25 Jan 2006 17:56:16 +0100

twisted (2.1.0-2) unstable; urgency=low

  * debian/copyright: Include copyright for python 2.3; some 2.3 files
    are included in the upstream tarball, but not in the binary packages.

 -- Matthias Klose <doko@debian.org>  Mon, 16 Jan 2006 19:59:05 +0100

twisted (2.1.0-1) unstable; urgency=low

  * New upstream version.

 -- Matthias Klose <doko@debian.org>  Sun, 15 Jan 2006 22:07:22 +0000

twisted (2.0.1-4) unstable; urgency=low

  * Fix doc symlinks (closes: #313313).
  * Remove conflict with supyb, requested by the supyb maintainer.
  * Suggest python-wxgtk2.4 | python-wxgtk2.6.
  * Fix man page symlinks (closes: #326021, #314508, #315307, #323551).
  * Fix location of the tutorial in the doc-base file (closes: #318167).
  * python-twisted: Add dependency on python-soappy (closes: #317290).

 -- Matthias Klose <doko@debian.org>  Thu,  1 Sep 2005 15:49:29 +0200

twisted (2.0.1-3) unstable; urgency=low

  * Drop python2.2 packages, build python2.4 packages.

 -- Matthias Klose <doko@debian.org>  Sun, 12 Jun 2005 19:05:59 +0200

twisted (2.0.1-2) unstable; urgency=low

  * Reupload as -2, -1 is sticking in the NEW queue from a hijack attempt.

 -- Matthias Klose <doko@debian.org>  Sun, 12 Jun 2005 18:41:05 +0200

twisted (2.0.1-1) unstable; urgency=low

  * New upstream version, built from the sumo tarball.
  * (Build-)depend on zope-interface.
  * Explicitely conflict with all current packages depending on
    python-twisted and python-twisted-conch. Please check for
    compatibility first.
  * Do provide menu entries for the default version only.
  * Empty twisted-doc-api package at the moment.
  * Use debhelper for the packaging.
  * Change priority to optional.

 -- Matthias Klose <doko@debian.org>  Sun, 12 Jun 2005 14:52:40 +0200

twisted (1.3.0-8) unstable; urgency=low

  * Fix the fix in gtk2reactor.

 -- Matthias Klose <doko@debian.org>  Fri, 11 Feb 2005 14:45:43 +0100

twisted (1.3.0-7) unstable; urgency=low

  * Conditionally import the profile module (closes: #294493).
  * Add suggestions to the python-profiler package.
  * Suppress gtk2 user warning in gtk2reactor (closes: #291310).

 -- Matthias Klose <doko@debian.org>  Thu, 10 Feb 2005 13:12:20 +0100

twisted (1.3.0-6) unstable; urgency=medium

  * Fix two bad mail-related bugs, which are really harmful for the
    scalemail application (Tommi Virtanen):
    - insufficient error handling in mail delivery, causing mail loss
      (fixed by r12036)
    - unable to send mail from <> (fixed by r12767, which broke receiving
      mail from <>, which is fixed in r12858).
    Closes: #289993.

 -- Matthias Klose <doko@debian.org>  Sat, 15 Jan 2005 23:49:03 +0100

twisted (1.3.0-5) unstable; urgency=low

  * Fix memory leak in _c_urlarg.c (closes: #284818).
  * python2.3-twisted: Add python-glade-1.2 python-gtk-1.2 suggests.
    Closes: #283238.

 -- Matthias Klose <doko@debian.org>  Mon, 20 Dec 2004 19:23:11 +0100

twisted (1.3.0-4) unstable; urgency=low

  * Fix package recommendations.
  * twisted/xish/domish.py: Add fixes for jabber protocol implementation.
    Alexandre Fayolle. Closes: #273141.

 -- Matthias Klose <doko@debian.org>  Wed,  6 Oct 2004 08:06:47 +0200

twisted (1.3.0-3) unstable; urgency=medium

  * twisted-doc-api: Add link to docs (closes: #255888).
  * twisted-doc: Rename examples/xindex.html (closes: #255887).
  * twisted-doc: Include the Twisted tutorial (closes: #256598).
  * Install the PDF version of the Twisted Book, not the PostScript version.
  * python-twisted: Recommend the python-serial package.
  * Fix nmea protocol failing when checksums turned off (closes: #243136).
  * Add support for bool types in Twisted Serialize module (python2.3 only).
    Closes: #217053.

 -- Matthias Klose <doko@debian.org>  Sun, 29 Aug 2004 15:31:36 +0200

twisted (1.3.0-2) unstable; urgency=low

  * Fix links in twisted-doc's index.html (closes: #255548).

 -- Matthias Klose <doko@debian.org>  Mon, 21 Jun 2004 22:01:11 +0200

twisted (1.3.0-1) unstable; urgency=low

  * New upstream version.
  * Hijacking the package.
    See http://lists.debian.org/debian-qa/2004/06/msg00070.html.
  * Fix doc-base file (closes: #220698, #220699).
  * html files are included as .html, not .xhtml (closes: #192600).
  * Make package descriptions more verbose (closes: #209816).
  * Fix some lintian errors.

 -- Matthias Klose <doko@debian.org>  Sat, 19 Jun 2004 00:54:55 +0200

twisted (1.2.0-1.1) unstable; urgency=low

  * NMU.
  * Fix suggestions and recommendations:
    - Make python-pyopenssl, python-pam recommendations.
    - Make python-tk, python-gtk2, python-glade2, python-qt3,
      libwxgtk2.4-python suggestions.
    Closes: #240564.
  * python-twisted-conch: Depend on python2.3-twisted-conch.
  * Use Debian's way importing gtk2:
    - doc/examples/pbgtk2.py
    - twisted/spread/ui/gtk2util.py
  * The Debian package provided upstream isn't a big help, as it's just
    an outdated copy of the Debian package :-(

 -- Matthias Klose <doko@debian.org>  Sat, 17 Apr 2004 14:25:26 +0200

twisted (1.2.0-1) unstable; urgency=low

  * New upstream version (closes: #211102).

 -- Matthias Klose <doko@debian.org>  Thu, 26 Feb 2004 07:05:22 +0100

twisted (1.1.2-1) unstable; urgency=low

  * New upstream version

 -- Moshe Zadka <moshez@debian.org>  Thu, 18 Feb 2004 12:03:02 -0500

twisted (1.1.1-1) unstable; urgency=low

  * New upstream version

 -- Moshe Zadka <moshez@debian.org>  Thu, 15 Jan 2004 12:03:02 -0500

twisted (1.1.0-1) unstable; urgency=low

  * New upstream version

 -- Moshe Zadka <moshez@debian.org>  Thu, 21 Nov 2003 14:56:54 -0500

twisted (1.0.7-1) unstable; urgency=low

  * New upstream version

 -- Moshe Zadka <moshez@debian.org>  Thu, 17 Sep 2003 00:33:51 -0500

twisted (1.0.6-1) unstable; urgency=low

  * New upstream version.
  * NMU (encouraged by maintainer)

 -- Martin Sjogren <sjogren@debian.org>  Thu,  3 Jul 2003 07:45:27 +0200

twisted (1.0.5-1) unstable; urgency=low

  * New upstream version
  * Remove Python 2.1 packages -- upstream no longer supports 2.1

 -- Moshe Zadka <moshez@debian.org>  Thu,  1 May 2003 09:06:49 +0300

twisted (1.0.4-1) unstable; urgency=low

  * New upstream version

 -- Moshe Zadka <moshez@debian.org>  Fri, 18 Apr 2003 03:46:22 +0000

twisted (1.0.3-1) unstable; urgency=low

  * Split out conch
    * This allows us to have conch properly depend on python-crypto
  * Documentation improvements
    * Installing xhtml versions of everything
    * Distributing ps and pdf versions of book
    * doc-base support
  * Split out doc-api
    * It's HUGE and many people don't need it (since it is available on the
      web)

 -- Moshe Zadka <moshez@debian.org>  Tue, 12 Nov 2002 02:59:56 -0600

twisted (1.0.0-2) unstable; urgency=low

  * Put api docs in api/ (Closes: #167196)

 -- Moshe Zadka <moshez@debian.org>  Thu,  7 Nov 2002 12:27:37 -0600

twisted (1.0.0-1) unstable; urgency=low

  * New upstream release

 -- Moshe Zadka <moshez@debian.org>  Tue, 22 Oct 2002 06:22:49 -0500

twisted (0.99.2-4) unstable; urgency=low

  * UGH! Python 2.3 distutils bug is back
  * Working around it

 -- Moshe Zadka <moshez@debian.org>  Wed,  2 Oct 2002 12:07:25 +0000

twisted (0.99.2-3) unstable; urgency=low

  * Adding "/usr/bin/python" to build dependencies.

 -- Moshe Zadka <moshez@debian.org>  Mon, 30 Sep 2002 15:46:56 +0000

twisted (0.99.2-2) unstable; urgency=low

  * Enabling Python 2.3 support

 -- Moshe Zadka <moshez@debian.org>  Fri, 27 Sep 2002 10:49:43 -0500

twisted (0.99.2-1) unstable; urgency=low

  * New upstream
  * Fixed build dependencies (Closes: #159258)

 -- Moshe Zadka <moshez@debian.org>  Mon, 23 Sep 2002 08:56:05 -0500

twisted (0.99.0-1) unstable; urgency=low

  * New upstream version.
  * Packaging changes:
    * "Twisted" is now a package, to facilitate upgrades from woody
      (there are verioned depends:)
    * New package: twisted-quotes -- quotes collected by the Twisted release
      team

 -- Moshe Zadka <moshez@debian.org>  Thu, 29 Aug 2002 08:05:38 -0500

twisted (0.19.0-2) unstable; urgency=low

  * Gagh, make python2.2-twisted any, not all.

 -- Moshe Zadka <moshez@debian.org>  Wed, 31 Jul 2002 02:25:23 -0500

twisted (0.19.0-1) unstable; urgency=low

  * New upstream release
  * Debian packaging changes:
    * split python2.x-twisted into python2.x-twisted and python2.x-twisted-bin
    * unfortunately, because of distutils mind boggling stupidity, it will
      do most of the work for building the arch-independant utilities when
      building the c module
    * fortunately, twisted will now take up much less room in the archive

 -- Moshe Zadka <moshez@debian.org>  Wed, 19 Jun 2002 18:01:50 +0300

twisted (0.18.0-2) unstable; urgency=low

  * The "Aaaaarrrgghhh, I'm stupid release"
  * debian/control: python2.1-twisted needs to Conflict:/Replace: twisted too

 -- Moshe Zadka <moshez@debian.org>  Tue, 18 Jun 2002 20:22:08 +0300

twisted (0.18.0-1) unstable; urgency=low

  * New upstream release
  * Lots of debian changes:
    * building python2.1-twisted, python2.2-twisted
    * python-twisted depends on python2.1-twisted
    * menu support for t-im and manhole enabled
  * Removed debelper
    * Added debian/scripts/ directory with helper scripts
    * This will (hopefully) mean support python2.3 will be easy
  * Upstream fixed tcp client (Closes: #142789)

 -- Moshe Zadka <moshez@debian.org>  Tue, 28 May 2002 12:35:35 +0300

twisted (0.17.3-1) unstable; urgency=low

  * New upstream release

 -- Moshe Zadka <moshez@debian.org>  Fri, 19 Apr 2002 02:55:43 -0500

twisted (0.17.0-1) unstable; urgency=low

  * New upstream release
  * Now building two packages -- one for the code, one for the docs
    + If you want the docs, install twisted-docs too
    + Feedback is encouraged about whether a 2.2-supporting version is needed

 -- Moshe Zadka <moshez@debian.org>  Thu, 14 Mar 2002 07:24:07 +0200

twisted (0.15.5-1) unstable; urgency=low

  * New upstream release

 -- Moshe Zadka <moshez@debian.org>  Fri,  8 Mar 2002 07:14:16 +0200

twisted (0.15.4-1) unstable; urgency=low

  * New upstream version
  * Better DNS support

 -- Moshe Zadka <moshez@debian.org>  Tue,  5 Mar 2002 13:54:37 +0200

twisted (0.15.3-1) unstable; urgency=low

  * New upstream release
  * Fixed stupidproxy bug, where connections weren't closed

 -- Moshe Zadka <moshez@debian.org>  Thu, 28 Feb 2002 21:07:28 +0200

twisted (0.15.1-1) unstable; urgency=low

  * New upstream release

 -- Moshe Zadka <moshez@debian.org>  Tue, 12 Feb 2002 20:36:38 +0200

twisted (0.15.0-1) unstable; urgency=low

  * New upstream release
  * IM application: many improvements, new GTK+ client
  * easier to add error callbacks to deferred
  * SOCKSv4 support
  * bugs fixed in t.i.tcp
  * added approveConnection (again ;-)
  * All non-blocking methods now return deferreds instead of accepting
    callbacks (hopefully)
  * low-level protocol changes
  * New t.web applications and features
  * Perspective retrieval now async
  * Enterprise now fixed

 -- Moshe Zadka <moshez@debian.org>  Wed,  6 Feb 2002 14:38:38 +0200

twisted (0.13.0-1) unstable; urgency=low

  * New upstream version
  * New forum
  * New config interface
  * New metrics

 -- Moshe Zadka <moshez@debian.org>  Thu, 10 Jan 2002 20:04:30 +0200

twisted (0.12.2-1) unstable; urgency=low

  * New upstream versions (many bugfixes)

 -- Moshe Zadka <moshez@debian.org>  Thu, 29 Nov 2001 08:01:23 +0200

twisted (0.12.1-1) unstable; urgency=low

  * New upstream version (mainly bugfixes)

 -- Moshe Zadka <moshez@debian.org>  Thu, 22 Nov 2001 09:09:14 +0200

twisted (0.12.0-1) unstable; urgency=low

  * New upstream version
  * Using Python 2.1

 -- Moshe Zadka <moshez@debian.org>  Wed, 21 Nov 2001 15:17:25 +0200

twisted (0.10.3-1) unstable; urgency=low

  * New upstream release
  * twisted.names, resolving internet names
  * optimizations
  * works with Jython too

 -- Moshe Zadka <moshez@debian.org>  Sun, 30 Sep 2001 23:46:45 +0200

twisted (0.10.2-1) unstable; urgency=low

  * New upstream release
  * bug fixes
  * timeouts for client sockets
  * Tutorial about plugins
  * Mail has changed API in an incompatible way

 -- Moshe Zadka <moshez@debian.org>  Wed, 12 Sep 2001 23:00:59 +0300

twisted (0.10.1-1) unstable; urgency=low

  * New upstream release
  * Massive renaming in prespective broker classes
  * web proxying
  * TCP connection forwarding
  * Lots of new protocols: LDAP, finger and obscure RFCs
  * --plugin option to twistd
  * web widgets
  * twisted.enterprise improved a lot

 -- Moshe Zadka <moshez@debian.org>  Fri, 31 Aug 2001 06:49:00 +0300

twisted (0.10.0-1) unstable; urgency=low

  * New upstream release
  * Added twisted.tap and twisted.mail to distribution
  * Added docs about writing new twisted servers
  * Changed mail API: now, saveMessage gets the SMTP from too
  * Removed spurious prints from twisted.mail.mail
  * Possible to relay mail to unknown domains via smart host
  * tap2deb can create policy compliant Debian packages around .tap's
  * Fixed debian/rules clean target (closes: Bug#108245)
  * New arguments to twistd: --python, --no_save
  * New arguments to mktap: --append
  * twisted.tcp.Port can now change the size of the backlog from 5
  * UDP servers now possible

 -- Moshe Zadka <moshez@debian.org>  Thu,  9 Aug 2001 09:37:03 +0300

twisted (0.9.4-1) unstable; urgency=low

  * Initial Release. (closes: #105843)

 -- Moshe Zadka <moshez@debian.org>  Thu, 26 Jul 2001 21:09:53 +0300<|MERGE_RESOLUTION|>--- conflicted
+++ resolved
@@ -1,10 +1,3 @@
-<<<<<<< HEAD
-twisted (16.6.0-2pexip1) pexip; urgency=low
-
-  * New upstream release.
-
- -- John-Mark Bell <jmb@pexip.com>  Wed, 01 May 2019 13:36:55 +0100
-=======
 twisted (18.9.0-3) unstable; urgency=medium
 
   * Don't fix package substvars in binary-arch:, they did not depend on hamcrest
@@ -132,7 +125,12 @@
   * New upstream version 17.1.0
 
  -- Free Ekanayaka <freee@debian.org>  Fri, 17 Feb 2017 10:31:45 +0000
->>>>>>> 7658e29b
+
+twisted (16.6.0-2pexip1) pexip; urgency=low
+
+  * New upstream release.
+
+ -- John-Mark Bell <jmb@pexip.com>  Wed, 01 May 2019 13:36:55 +0100
 
 twisted (16.6.0-2) unstable; urgency=medium
 
